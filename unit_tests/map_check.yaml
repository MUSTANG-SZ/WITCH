fit: True # If True fit the cluster, overridden by command line
sub: True # If True the cluster before mapmaking, overridden by command line
n_rounds: 0
wnoise: True

constants:
  Te: 5.0
  freq: "90e9"
  z: 0.451

coords:
  r_map: "20.0*60" # Radial size of grid in arcseconds
  dr: "40.0" # Pixel size of grid in x and y in arcseconds
  dz: 40.0 # Pixel size along the LOS, if not provided dr is used
  x0: "(206.8776*u.degree).to(u.radian).value" # RA of grid origin in radians
  y0: "(-11.7528*u.degree).to(u.radian).value" # Dec of grid origin in radian 

paths:
  # Location of TOD files
  # If an absolute path then that is used directly
  # If a relative path taken relative to MJ_TODROOT
  maps: "RXJ1347"
  # Directory to use as root for outputs
  # If an absolute path then that is used directly
  # If a relative path taken relative to MJ_OUTROOT
  outroot: ""
  subdir: "" # Subdirectory to use
  # Final outdir will be something like: outroot/name/model_name/subdir

# Settings that define the datasets we are working with 
# For now you can only have one, but this structure is in prep for the future
datasets:
  act:
    # These fields need to be set regardless of the dataset
    # This can rely on the imports section
    noise: # Noise to use while fitting
      class: "jm.NoiseWhite"
      args: "['self.ivar']"
      kwargs: "{}"
    funcs: # Functions needed to interact with your dataset
      # All of these need to exist and be importable
      # If you don't have them in a library add the relevant file to your $PYTHONPATH
      # Check docs for the needed signatures
      get_files: "amf.get_files"
      load: "amf.load_maps"
      get_info: "amf.get_info"
      make_beam: "amf.make_beam"
      preproc: "amf.preproc"
      postproc: "amf.postproc"
      postfit: "amf.postfit"
    # Defines the beam 
    # All are passed through eval
    # Note that these define a double gaussian
    beam:
      fwhm1: 122 # FWHM in arcseconds of the first gaussian
      amp1: 1.0 # Amplitude of the first gaussian
      fwhm2: "90" # FWHM in arcseconds of the second gaussian
<<<<<<< HEAD
      amp2: 0.0192 # Amplitude of the second gaussian
    prefactor: "float(wu.get_da(cfg['constants']['z'])*wu.y2K_RJ(97e9, cfg['constants']['Te'])*wu.XMpc/wu.me)"
         
=======
      amp2: 0. 
>>>>>>> 1a095ded
# Cluster name
# Used both for the output path as well as to load presets
name: "SIM_MCMC"
sim: True # If True use TODs to make noise and add a simulated cluster

mcmc:
  run: True
  num_steps: 1000
  num_leaps: 5
  step_size: 6e-9
  sample_which: -1
  burn_in: 0.2

model:
  # Unit conversion to apply at the end
  # Will be evaled
  unit_conversion: "float(wu.get_da(constants['z'])*wu.y2uK_CMB(constants['freq'], constants['Te'])*wu.XMpc/wu.me)"
  # Structure to include in the model
  structures:
    a10:
      # The first structure is witch.structures.a10
      structure: "a10"
      parameters:
        dx_1:
          value: -50.0 # Units: arcsec, defined as an offset from x0 as set in base_unit.yaml
          to_fit: False #[True, True, False, True] # Fit on all but the third rounds 
        dy_1:
          value: -50.0 # Units: arcsec, defined as an offset from y0 as set in base_unit.yaml
          to_fit: False #[True, True, False, True]
        dz_1: # Line of sight offset. This is typically unconstrained so generally should be fixed to 0
          value: 0.0
        theta: # Rotation of the model with respect to the positive y axis
          value: 0.0
        P0: # Central pressure in units of keV / cm^3
          value: 8.403
        c500: # Central concentration
          value: 1.177
        m500: # Cluster mass in M_solar
          value: "8e14"
          to_fit: True #[True, False, True, True]
        gamma: # Inner profile slope
          value: .3081
        alpha: # Mid profile slope
          value: 1.551
          to_fit: False 
        beta: # Outer profile slope
          value: 5.4905
          to_fit: True
        z:
          value: 0.97
    ps_gauss:
      structure: "gaussian"
      parameters:
        dx_g:
          value: 150.0
          to_fit: True #[True, True, False, True]
          priors: [-900.0, 900.0]
        dy_g:
          value: 150.0
          to_fit: True #[True, True, False, True]
          priors: [-900.0, 900.0]
        sigma:
          value: 60
          to_fit: True #[False, True, False, True]
          priors: [1, 100]
        amp_g:
          value: 0.02
          to_fit: True #[True, False, True, False]
          priors: [0, .5]

# Setting for the fitter
fitting:
  maxiter: 10 # Maximum fit iterations per round
  chitol: 1e-5 # Change in chisq that we consider to be converged

imports:
  astropy.units: u
  astropy.coordinates: [Angle]
  jitkasi.noise: jn
  jitkasi.solutions.maps: jm
  witch.external.act_map.funcs: amf<|MERGE_RESOLUTION|>--- conflicted
+++ resolved
@@ -55,13 +55,9 @@
       fwhm1: 122 # FWHM in arcseconds of the first gaussian
       amp1: 1.0 # Amplitude of the first gaussian
       fwhm2: "90" # FWHM in arcseconds of the second gaussian
-<<<<<<< HEAD
       amp2: 0.0192 # Amplitude of the second gaussian
     prefactor: "float(wu.get_da(cfg['constants']['z'])*wu.y2K_RJ(97e9, cfg['constants']['Te'])*wu.XMpc/wu.me)"
          
-=======
-      amp2: 0. 
->>>>>>> 1a095ded
 # Cluster name
 # Used both for the output path as well as to load presets
 name: "SIM_MCMC"
