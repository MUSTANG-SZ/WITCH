import jax

jax.config.update("jax_enable_x64", True)
jax.config.update("jax_platform_name", "cpu")

import jax.numpy as jnp
import jax.scipy as jsp

from astropy.cosmology import Planck15 as cosmo
from astropy import constants as const
from astropy import units as u

import scipy as sp
import numpy as np
import timeit
import time

import matplotlib.pyplot as plt

from functools import partial

# Constants
# --------------------------------------------------------

h70 = cosmo.H0.value / 7.00e01

Tcmb = 2.7255
kb = const.k_B.value
me = ((const.m_e * const.c ** 2).to(u.keV)).value
h = const.h.value
Xthom = const.sigma_T.to(u.cm ** 2).value

Mparsec = u.Mpc.to(u.cm)

# Cosmology
# --------------------------------------------------------
dzline = np.linspace(0.00, 5.00, 1000)
daline = cosmo.angular_diameter_distance(dzline) / u.radian
nzline = cosmo.critical_density(dzline)
hzline = cosmo.H(dzline) / cosmo.H0

daline = daline.to(u.Mpc / u.arcsec)
nzline = nzline.to(u.Msun / u.Mpc ** 3)

dzline = jnp.array(dzline)
hzline = jnp.array(hzline.value)
nzline = jnp.array(nzline.value)
daline = jnp.array(daline.value)

# Compton y to Kcmb
# --------------------------------------------------------
@partial(jax.jit, static_argnums=(0, 1))
def y2K_CMB(freq,Te):
  x = freq*h/kb/Tcmb
  xt = x/jnp.tanh(0.5*x)
  st = x/jnp.sinh(0.5*x)
  Y0 = -4.0+xt
  Y1 = -10.+((47./2.)+(-(42./5.)+(7./10.)*xt)*xt)*xt+st*st*(-(21./5.)+(7./5.)*xt)
  Y2 = (-15./2.)+((1023./8.)+((-868./5.)+((329./5.)+((-44./5.)+(11./30.)*xt)*xt)*xt)*xt)*xt+ \
       ((-434./5.)+((658./5.)+((-242./5.)+(143./30.)*xt)*xt)*xt+(-(44./5.)+(187./60.)*xt)*(st*st))*st*st
  Y3 = (15./2.)+((2505./8.)+((-7098./5.)+((14253./10.)+((-18594./35.)+((12059./140.)+((-128./21.)+(16./105.)*xt)*xt)*xt)*xt)*xt)*xt)*xt+ \
       (((-7098./10.)+((14253./5.)+((-102267./35.)+((156767./140.)+((-1216./7.)+(64./7.)*xt)*xt)*xt)*xt)*xt) +
       (((-18594./35.)+((205003./280.)+((-1920./7.)+(1024./35.)*xt)*xt)*xt) +((-544./21.)+(992./105.)*xt)*st*st)*st*st)*st*st
  Y4 = (-135./32.)+((30375./128.)+((-62391./10.)+((614727./40.)+((-124389./10.)+((355703./80.)+((-16568./21.)+((7516./105.)+((-22./7.)+(11./210.)*xt)*xt)*xt)*xt)*xt)*xt)*xt)*xt)*xt + \
       ((-62391./20.)+((614727./20.)+((-1368279./20.)+((4624139./80.)+((-157396./7.)+((30064./7.)+((-2717./7.)+(2761./210.)*xt)*xt)*xt)*xt)*xt)*xt)*xt + \
       ((-124389./10.)+((6046951./160.)+((-248520./7.)+((481024./35.)+((-15972./7.)+(18689./140.)*xt)*xt)*xt)*xt)*xt +\
       ((-70414./21.)+((465992./105.)+((-11792./7.)+(19778./105.)*xt)*xt)*xt+((-682./7.)+(7601./210.)*xt)*st*st)*st*st)*st*st)*st*st
  factor = Y0+(Te/me)*(Y1+(Te/me)*(Y2+(Te/me)*(Y3+(Te/me)*Y4)))
  return factor*Tcmb

# FFT Convolutions
#-----------------------------------------------------------
@jax.jit
def fft_conv(image, kernel):
    Fmap = jnp.fft.fft2(jnp.fft.fftshift(image))
    Fkernel = jnp.fft.fft2(jnp.fft.fftshift(kernel))
    convolved_map = jnp.fft.fftshift(jnp.real(jnp.fft.ifft2(Fmap*Fkernel)))

    return convolved_map



@partial(jax.jit, static_argnums=(0,))
def K_CMB2K_RJ(freq):
    x = freq * h / kb / Tcmb
    return jnp.exp(x) * x * x / jnp.expm1(x) ** 2


@partial(jax.jit, static_argnums=(0, 1))
def y2K_RJ(freq, Te):
    factor = y2K_CMB(freq, Te)
    return factor * K_CMB2K_RJ(freq)

#Bowling
#-----------------------------------------------------------

@jax.jit
def bowl(
    x0, y0, c0, c1, c2,
    xi, 
    yi
):
    #A function which returns predictions and gradients for a simple eliptical bowl
    #Inputs:
    #    x0,y0, the center of the bowl
    #    c0, c1, c2 the polynomial coefficients
    #    xi, yi, the xi and yi to evaluate at

    #Outputs:
    #pred the value f(x0, y0, c0, c1, c2)(xi, yi)

    dx = (xi - x0) * jnp.cos(yi)
    dy = yi - y0
    dr = jnp.sqrt(dx * dx + dy * dy) * 180.0 / np.pi * 3600.0

    pred = 0

# gNFW Bubble
@partial(jax.jit, static_argnums=(8, 9 ,10, 15, 16, 17, 18, 19, 20))
def _gnfw_bubble(
    x0, y0, P0, c500, alpha, beta, gamma, m500, xb, yb, rb, sup,
    xi,
    yi,
    z,
    max_R=10.00,
    fwhm=9.0,
    freq=90e9,
    T_electron=5.0,
    r_map=15.0 * 60,
    dr=0.1,
):
    #A function for computing a gnfw+2 bubble model. The bubbles have pressure = b*P_gnfw, and are integrated along the line of sight
    #Inputs: 
    #    x0, y0 cluster center location
    #    P0, c500, alpha, beta, gamma, m500 gnfw params
    #    xb1, yb1, rb1: bubble location and radius for bubble
    #    sup: the supression factor, refered to as b above
    #    xi, yi: the xi, yi to evaluate at

    #Outputs:
    #    full_map, a 2D map of the sz signal from the gnfw_profile + 2 bubbles
    hz = jnp.interp(z, dzline, hzline)
    nz = jnp.interp(z, dzline, nzline)
    da = jnp.interp(z, dzline, daline)

    ap = 0.12

    #calculate some relevant contstants
    r500 = (m500 / (4.00 * np.pi / 3.00) / 5.00e02 / nz) ** (1.00 / 3.00)
    P500 = (
        1.65e-03
        * (m500 / (3.00e14 / h70)) ** (2.00 / 3.00 + ap)
        * hz ** (8.00 / 3.00)
        * h70 ** 2
    )

    #Set up an r range at which to evaluate P_gnfw for interpolating the gnfw radial profile
    dR = max_R / 2e3
    r = jnp.arange(0.00, max_R, dR) + dR / 2.00

    #Compute the pressure as a function of radius
    x = r / r500
    pressure = (
        P500
        * P0
        / (
            (c500 * x) ** gamma
            * (1.00 + (c500 * x) ** alpha) ** ((beta - gamma) / alpha)
        )
    )

    XMpc = Xthom * Mparsec
    
    #Make a grid, centered on xb1, yb1 and size rb1, with resolution dr, and convert to Mpc
    # x_b = jnp.arange(-1*rb+xb, rb+xb, dr) * da
    # y_b = jnp.arange(-1*rb-yb, rb-yb, dr) * da
    # z_b = jnp.arange(-1*rb, rb, dr) * da
    x_b = jnp.linspace(-1*rb+xb, rb+xb, 2*int(rb/dr)) * da
    y_b = jnp.linspace(-1*rb-yb, rb-yb, 2*int(rb/dr)) * da
    z_b = jnp.linspace(-1*rb, rb, 2*int(rb/dr)) * da
    
    xyz_b = jnp.meshgrid(x_b, y_b, z_b)

    #Similar to above, make a 3d xyz cube with grid values = radius, and then interpolate with gnfw profile to get 3d gNFW profile
    rr_b = jnp.sqrt(xyz_b[0]**2 + xyz_b[1]**2 + xyz_b[2]**2)
    yy_b = jnp.interp(rr_b, r, pressure, right = 0.0) 

    #Set up a grid of points for computing distance from bubble center
    x_rb = jnp.linspace(-1,1, len(x_b))
    y_rb = jnp.linspace(-1,1, len(y_b))
    z_rb = jnp.linspace(-1,1, len(z_b))
    rb_grid = jnp.meshgrid(x_rb, y_rb, z_rb)

  
    #Zero out points outside bubble
    #outside_rb_flag = jnp.sqrt(rb_grid[0]**2 + rb_grid[1]**2+rb_grid[2]**2) >=1    
    #yy_b = jax.ops.index_update(yy_b, jax.ops.index[outside_rb_flag], 0.)

    yy_b = jnp.where(jnp.sqrt(rb_grid[0]**2 + rb_grid[1]**2+rb_grid[2]**2) >=1, 0., yy_b)

    #integrated along z/line of sight to get the 2D line of sight integral. Also missing it's dz term
    ip_b = -sup*jnp.trapz(yy_b, dx=dr*da, axis = -1) * XMpc / me

    return ip_b

# Beam-convolved gNFW profiel
# --------------------------------------------------------
@partial(jax.jit, static_argnums=(11, 12, 13, 14, 15, 16))
def _conv_int_gnfw(
    x0, y0, P0, c500, alpha, beta, gamma, m500,
    xi,
    yi,
    z,
    max_R=10.00,
    fwhm=9.0,
    freq=90e9,
    T_electron=5.0,
    r_map=15.0 * 60,
    dr=0.1,
):
    hz = jnp.interp(z, dzline, hzline)
    nz = jnp.interp(z, dzline, nzline)
    da = jnp.interp(z, dzline, daline)
    
    ap = 0.12

    r500 = (m500 / (4.00 * jnp.pi / 3.00) / 5.00e02 / nz) ** (1.00 / 3.00)
    P500 = (
        1.65e-03
        * (m500 / (3.00e14 / h70)) ** (2.00 / 3.00 + ap)
        * hz ** (8.00 / 3.00)
        * h70 ** 2
    )

    dR = max_R / 2e3
    r = jnp.arange(0.00, max_R, dR) + dR / 2.00

    x = r / r500
    pressure = (
        P500
        * P0
        / (
            (c500 * x) ** gamma
            * (1.00 + (c500 * x) ** alpha) ** ((beta - gamma) / alpha)
        )
    )

    rmap = jnp.arange(1e-10, r_map, dr)
    r_in_Mpc = rmap * da
    rr = jnp.meshgrid(r_in_Mpc, r_in_Mpc)
    rr = jnp.sqrt(rr[0] ** 2 + rr[1] ** 2)
    yy = jnp.interp(rr, r, pressure, right=0.0)

    XMpc = Xthom * Mparsec

    ip = jnp.trapz(yy, dx=dr*da, axis=-1) * 2.0 * XMpc / me

    return rmap, ip


def conv_int_gnfw(
    x0, y0, P0, c500, alpha, beta, gamma, m500,
    xi,
    yi,
    z,
    max_R=10.00,
    fwhm=9.0,
    freq=90e9,
    T_electron=5.0,
    r_map=15.0 * 60,
    dr=0.1,
):
    rmap, ip = _conv_int_gnfw(
        x0, y0, P0, c500, alpha, beta, gamma, m500,
        xi,
        yi,
        z,
        max_R=max_R,
        fwhm=fwhm,
        freq=freq,
        T_electron=T_electron,
        r_map=r_map,
        dr=dr,
    )

    x = jnp.arange(-1.5 * fwhm // (dr), 1.5 * fwhm // (dr)) * (dr)
    beam = jnp.exp(-4 * np.log(2) * x ** 2 / fwhm ** 2)
    beam = beam / jnp.sum(beam)

    nx = x.shape[0] // 2 + 1

    ipp = jnp.concatenate((ip[0:nx][::-1], ip))
    ip = jnp.convolve(ipp, beam, mode="same")[nx:]

    ip = ip * y2K_RJ(freq=freq, Te=T_electron)

    dx = (xi - x0) * jnp.cos(yi)
    dy = yi - y0
    dr = jnp.sqrt(dx * dx + dy * dy) * 180.0 / np.pi * 3600.0

    return jnp.interp(dr, rmap, ip, right=0.0)

def _conv_int_gnfw_elliptical(
    e, theta, x0, y0, P0, c500, alpha, beta, gamma, m500,
    xi,
    yi,
    z,
    max_R=10.00,
    fwhm=9.0,
    freq=90e9,
    T_electron=5.0,
    r_map=15.0 * 60,
    dr=0.1,
):
    """
    Modification of conv_int_gnfw that adds ellipticity. This function does not include smoothing or declination stretch
    which should be applied at the end
   

    Arguments:
       Same as conv_int_gnfw except first 3 values of p are now:

           e: Eccentricity, fixing the semimajor

           theta: Angle to rotate profile by in radians

       remaining args are the same as conv_int_gnfw

    Returns:
       Elliptical gnfw profile
    """
   

    rmap, ip = _conv_int_gnfw(
        x0, y0, P0, c500, alpha, beta, gamma, m500,
        xi,
        yi,
        z,
        max_R=max_R,
        fwhm=fwhm,
        freq=freq,
        T_electron=T_electron,
        r_map=r_map,
        dr=dr,
    )

    dx = xi - x0
    dy = yi-y0

    dr = jnp.sqrt((dx*jnp.cos(theta) + dy * jnp.sin(theta))**2 + (dx * jnp.sin(theta) - dy * jnp.cos(theta))**2/(1-e**2)) * 180.0 / np.pi * 3600.0

    return jnp.interp(dr, rmap, ip, right=0.0)



def conv_int_gnfw_elliptical(
    e, theta, x0, y0, P0, c500, alpha, beta, gamma, m500,
    xi,
    yi,
    z,
    max_R=10.00,
    fwhm=9.0,
    freq=90e9,
    T_electron=5.0,
    r_map=15.0 * 60,
    dr=0.1,
):
    """
    Modification of conv_int_gnfw that adds ellipticity
    This is a somewhat crude implementation that could be improved in the future

    Arguments:
       Same as conv_int_gnfw except first 3 values of p are now:

           e: Eccentricity, fixing the semimajor

           theta: Angle to rotate profile by in radians

       remaining args are the same as conv_int_gnfw

    Returns:
       Elliptical gnfw profile
    """
    rmap, ip = _conv_int_gnfw(
        x0, y0, P0, c500, alpha, beta, gamma, m500,
        xi,
        yi,
        z,
        max_R=max_R,
        fwhm=fwhm,
        freq=freq,
        T_electron=T_electron,
        r_map=r_map,
        dr=dr,
    )
    
    x = jnp.arange(-1.5 * fwhm // (dr), 1.5 * fwhm // (dr)) * (dr)
    beam = jnp.exp(-4 * np.log(2) * x ** 2 / fwhm ** 2)
    beam = beam / jnp.sum(beam)

    nx = x.shape[0] // 2 + 1

    ipp = jnp.concatenate((ip[0:nx][::-1], ip))
    ip = jnp.convolve(ipp, beam, mode="same")[nx:]

    ip = ip * y2K_RJ(freq=freq, Te=T_electron)

    dx = (xi - x0) * jnp.cos(yi)
    dy = yi - y0
   
    dr = np.sqrt((dx*jnp.cos(theta) + dy * jnp.sin(theta))**2 + (dx * jnp.sin(theta) - dy * jnp.cos(theta))**2/(1-e**2)) * 180.0 / np.pi * 3600.0
    
    return jnp.interp(dr, rmap, ip, right=0.0)



def conv_int_gnfw_elliptical_two_bubbles(
    e, theta, x0, y0, P0, c500, alpha, beta, gamma, m500,
    xb1, yb1, rb1, sup1,
    xb2, yb2, rb2, sup2,
    xi,
    yi,
    z,
    max_R=10.00,
    fwhm=9.0,
    freq=90e9,
    T_electron=5.0,
    r_map=15.0 * 60,
    dr=0.1,
):
    '''
    A hacky way of computing an eliptical gnfw + two bubble model. Currently computes a sphirically symmetric 
    gnfw model, the stretches it to make it eliptical. Then bubbles computed using that sphirically symmetric
    model are added at the right place. The issue here is that the profile under the bubbles is not the profile 
    used to compute the bubbles due to the eliptical stretching. Still, hopefully it's close enough.
    '''
    ''' 
    rmap, ip = _conv_int_gnfw(
        x0, y0, P0, c500, alpha, beta, gamma, m500,
        xi,
        yi,
        z,
        max_R=max_R,
        fwhm=fwhm,
        freq=freq,
        T_electron=T_electron,
        r_map=r_map,
        dr = dr,
    )
    '''
    da = jnp.interp(z, dzline, daline)

    #Set up a 2d xy map which we will interpolate over to get the 2D gnfw pressure profile
    x = jnp.arange(-1*r_map, r_map, dr) * jnp.pi / (180*3600)
    y = jnp.arange(-1*r_map, r_map, dr) * jnp.pi / (180*3600) 
    
    
    ''' 
    _x = jnp.array(x, copy=True)
    y = y / jnp.sqrt(1 - (abs(e)%1)**2)
    x = x * jnp.cos(theta) + y * jnp.sin(theta)
    y = -1 * _x *jnp.sin(theta) + y * jnp.cos(theta)
    print('jorlo x', x)
    '''
    xx, yy = jnp.meshgrid(x, y)
    
    #This might be inefficient?
 
    ip = _conv_int_gnfw_elliptical(
        e, theta, 0., 0., P0, c500, alpha, beta, gamma, m500,
        xx,
        yy,
        z,
        max_R,
        fwhm,
        freq,
        T_electron,
        r_map,
        dr,
    )

    ip_b = _gnfw_bubble(
        x0, y0, P0, c500, alpha, beta, gamma, m500, xb1, yb1, rb1, sup1,
        xi,
        yi,
        z,
        max_R,
        fwhm,
        freq,
        T_electron,
        r_map,
        dr,
    )
    
    idx = jax.ops.index[(int(ip.shape[1]/2)-int(rb1/dr)-int(yb1/dr)):(int(ip.shape[1]/2)+int(rb1/dr)-int(yb1/dr)), (int(ip.shape[0]/2)-int(rb1/dr)+int(xb1/dr)):(int(ip.shape[0]/2)+int(rb1/dr)+int(xb1/dr))]
    ip = jax.ops.index_add(ip, idx, ip_b)

    ip_b = _gnfw_bubble(
        x0, y0, P0, c500, alpha, beta, gamma, m500, xb2, yb2, rb2, sup2,
        xi,
        yi,
        z,
        max_R,
        fwhm,
        freq,
        T_electron,
        r_map,
        dr,
    )

    idx = jax.ops.index[(int(ip.shape[1]/2)-int(rb2/dr)-int(yb2/dr)):(int(ip.shape[1]/2)+int(rb2/dr)-int(yb2/dr)), (int(ip.shape[0]/2)-int(rb2/dr)+int(xb2/dr)):(int(ip.shape[0]/2)+int(rb2/dr)+int(xb2/dr))]
    ip = jax.ops.index_add(ip, idx, ip_b)

    #Sum of two gaussians with amp1, fwhm1, amp2, fwhm2
    amp1, fwhm1, amp2, fwhm2 = 9.735, 0.9808, 32.627, 0.0192
    x = jnp.arange(-1.5 * fwhm // (dr), 1.5 * fwhm // (dr)) * (dr)
    beam_xx, beam_yy = jnp.meshgrid(x,x)
    beam_rr = jnp.sqrt(beam_xx**2 + beam_yy**2)
    beam = amp1*jnp.exp(-4 * jnp.log(2) * beam_rr ** 2 / fwhm1 ** 2) + amp2*jnp.exp(-4 * jnp.log(2) * beam_rr ** 2 / fwhm2 ** 2)
    beam = beam / jnp.sum(beam)

    bound0, bound1 = int((ip.shape[0]-beam.shape[0])/2), int((ip.shape[1] - beam.shape[1])/2)


    beam = jnp.pad(beam, ((bound0, ip.shape[0]-beam.shape[0]-bound0), (bound1, ip.shape[1] - beam.shape[1] - bound1)))

    ip = fft_conv(ip, beam)
    ip = ip * y2K_RJ(freq=freq, Te=T_electron) 
    
    dx = (xi - x0) * jnp.cos(yi)
    dy = yi - y0
    
    dx *= (180*3600)/jnp.pi
    dy *= (180*3600)/jnp.pi
    full_rmap = jnp.arange(-1*r_map, r_map, dr) * da
    
    idx, idy = (dx + r_map)/(2*r_map)*len(full_rmap), (dy + r_map)/(2*r_map)*len(full_rmap)
    
    return jsp.ndimage.map_coordinates(ip, (idy,idx), order = 0)#, ip


                                                                     
@partial(
   jax.jit, 
   static_argnums=(8, 9, 10, 12, 13, 14, 18, 19, 20, 21, 22, 23, 24)
)
def conv_int_gnfw_two_bubbles(
    x0, y0, P0, c500, alpha, beta, gamma, m500,
    xb1, yb1, rb1, sup1,
    xb2, yb2, rb2, sup2,
    xi,
    yi,
    z,
    max_R=10.00,
    fwhm=9.0,
    freq=90e9,
    T_electron=5.0,
    r_map=15.0 * 60,
    dr=0.1,
):
    rmap, ip = _conv_int_gnfw(
        x0, y0, P0, c500, alpha, beta, gamma, m500,
        xi,
        yi,
        z,
        max_R=max_R,
        fwhm=fwhm,
        freq=freq,
        T_electron=T_electron,
        r_map=r_map,
        dr=dr,
    )
    
    da = jnp.interp(z, dzline, daline)  
    
    #Set up a 2d xy map which we will interpolate over to get the 2D gnfw pressure profile
    full_rmap = jnp.arange(-1*r_map, r_map, dr) * da
    xx, yy = jnp.meshgrid(full_rmap, full_rmap)
    full_rr = jnp.sqrt(xx**2 + yy**2)
    ip = jnp.interp(full_rr, rmap*da, ip)
    
    ip_b = _gnfw_bubble(
        x0, y0, P0, c500, alpha, beta, gamma, m500, xb1, yb1, rb1, sup1,
        xi,
        yi,
        z,
        max_R,
        fwhm,
        freq,
        T_electron,
        r_map,
        dr,
    )

    ip = jax.ops.index_add(ip, jax.ops.index[int(ip.shape[1]/2+int((-1*rb1-yb1)/dr)):int(ip.shape[1]/2+int((rb1-yb1)/dr)),
       int(ip.shape[0]/2+int((-1*rb1+xb1)/dr)):int(ip.shape[0]/2+int((rb1+xb1)/dr))], ip_b)
    
    ip_b = _gnfw_bubble(
        x0, y0, P0, c500, alpha, beta, gamma, m500, xb2, yb2, rb2, sup2,
        xi,
        yi,
        z,
        max_R,
        fwhm,
        freq,
        T_electron,
        r_map,
        dr,
    )

    ip = jax.ops.index_add(ip, jax.ops.index[int(ip.shape[1]/2+int((-1*rb2-yb2)/dr)):int(ip.shape[1]/2+int((rb2-yb2)/dr)),
       int(ip.shape[0]/2+int((-1*rb2+xb2)/dr)):int(ip.shape[0]/2+int((rb2+xb2)/dr))], ip_b)
   
    #Sum of two gaussians with amp1, fwhm1, amp2, fwhm2
    amp1, fwhm1, amp2, fwhm2 = 9.735, 0.9808, 32.627, 0.0192 
    x = jnp.arange(-1.5 * fwhm // (dr), 1.5 * fwhm // (dr)) * (dr)
    beam_xx, beam_yy = jnp.meshgrid(x,x)
    beam_rr = jnp.sqrt(beam_xx**2 + beam_yy**2)
    beam = amp1*jnp.exp(-4 * jnp.log(2) * beam_rr ** 2 / fwhm1 ** 2) + amp2*jnp.exp(-4 * jnp.log(2) * beam_rr ** 2 / fwhm2 ** 2)
    beam = beam / jnp.sum(beam)

    bound0, bound1 = int((ip.shape[0]-beam.shape[0])/2), int((ip.shape[1] - beam.shape[1])/2)
 

    beam = jnp.pad(beam, ((bound0, ip.shape[0]-beam.shape[0]-bound0), (bound1, ip.shape[1] - beam.shape[1] - bound1)))
 

    #ip = jsp.signal.convolve2d(ip, beam, mode = 'same')
    ip = fft_conv(ip, beam)
    ip = ip * y2K_RJ(freq=freq, Te=T_electron)

    dx = (xi - x0) * jnp.cos(yi)
    dy = yi - y0

    dx *= (180*3600)/jnp.pi
    dy *= (180*3600)/jnp.pi
    #Note this may  need to be changed for eliptical gnfws?
    idx, idy = (dx + r_map)/(2*r_map)*len(full_rmap), (dy + r_map)/(2*r_map)*len(full_rmap)
    return jsp.ndimage.map_coordinates(ip, (idx,idy), order = 0)#, ip 
   
   
    #temp = np.meshgrid(jnp.arange(-1*r_map, r_map, dr), jnp.arange(-1*r_map, r_map, dr))
    #print(np.arange(-1*r_map, r_map, dr).shape) 
    #bound = 10*np.pi/(180*3600)
    #x = np.linspace(-1*bound, bound, 200)
    #y = np.linspace(-1*bound, bound, 200)

    #return ip 


def get_rmap(r_map, r_1, r_2, r_3, z, beta, amp):
    if beta == 0 or amp == 0:
        return r_map
    da = np.interp(z, dzline, daline)
    r = np.max(jnp.array([r_1, r_2, r_3]))
    rmap = ((1e-10/np.abs(amp))**(-1/(1.5*beta)) - 1) * (r / da)
    return np.nanmin(np.array([rmap, r_map]))

@partial(jax.jit, static_argnums=(1, 2))
def make_grid(z, r_map, dr):
    da = jnp.interp(z, dzline, daline)

    # Make grid with resolution dr and size r_map and convert to Mpc
    x = jnp.linspace(-1*r_map, r_map, 2*int(r_map/dr)) * da
    y = jnp.linspace(-1*r_map, r_map, 2*int(r_map/dr)) * da
    z = jnp.linspace(-1*r_map, r_map, 2*int(r_map/dr)) * da

    return jnp.meshgrid(x, y, z, sparse=True, indexing='xy')


@jax.jit
def _isobeta_elliptical(
    x0, y0, r_1, r_2, r_3, theta, beta, amp,
    xi,
    yi,
    xyz
):
    """
    Elliptical isobeta pressure profile
    This function does not include smoothing or declination stretch
    which should be applied at the end
    """
    # Rotate
    xx = xyz[0]*jnp.cos(theta) + xyz[1]*jnp.sin(theta)
    yy = xyz[1]*jnp.cos(theta) - xyz[0]*jnp.sin(theta)
    zz = xyz[2]

    # Apply ellipticity
    xfac = (xx/r_1)**2
    yfac = (yy/r_2)**2
    zfac = (zz/r_3)**2

    # Calculate pressure profile
    rr = 1 + xfac + yfac + zfac
    power = -1.5*beta
    rrpow = rr**power

    return amp*rrpow


@partial(jax.jit, static_argnums=(11, 12, 13, 14, 15, 16))
def _int_isobeta_elliptical(
    x0, y0, r_1, r_2, r_3, theta, beta, amp,
    xi,
    yi,
    z,
    max_R=10.00,
    fwhm=9.0,
    freq=90e9,
    T_electron=5.0,
    r_map=15.0 * 60,
    dr=0.1,
):
    """
    Elliptical isobeta
    This function does not include smoothing or declination stretch
    which should be applied at the end
    """
    da = jnp.interp(z, dzline, daline)
    XMpc = Xthom * Mparsec

    pressure, _ = _isobeta_elliptical(
        x0, y0, r_1, r_2, r_3, theta, beta, amp,
        xi,
        yi,
        z,
        max_R,
        fwhm,
        freq,
        T_electron,
        r_map,
        dr,
    )

    # Integrate line of sight pressure
    return jnp.trapz(pressure, dx=dr*da, axis=-1) * XMpc / me


@jax.jit
def add_bubble(pressure, xyz, xb, yb, rb, sup, z):
    da = jnp.interp(z, dzline, daline)

    # Recenter grid on bubble center
    x = xyz[0] - (xb * da)
    y = xyz[1] - (yb * da)
    z = xyz[2]

    # Supress points inside bubble
    pressure_b = jnp.where(jnp.sqrt(x**2 + y**2 + z**2) >= (rb * da), pressure, (1 - sup)*pressure)
    return pressure_b

@jax.jit
def add_shock(pressure, xyz, sr_1, sr_2, sr_3, s_theta, shock):
    # Rotate
    xx = xyz[0]*jnp.cos(s_theta) + xyz[1]*jnp.sin(s_theta)
    yy = xyz[1]*jnp.cos(s_theta) - xyz[0]*jnp.sin(s_theta)
    zz = xyz[2]

    # Apply ellipticity
    xfac = (xx/sr_1)**2
    yfac = (yy/sr_2)**2
    zfac = (zz/sr_3)**2

    # Enhance points inside shock
    pressure_s = jnp.where(jnp.sqrt(xfac + yfac + zfac) > 1, pressure, (1 + shock)*pressure)
    return pressure_s

def conv_int_isobeta_elliptical_two_bubbles(
    x0, y0, r_1, r_2, r_3, theta, beta, amp,
    xb1, yb1, rb1, sup1,
    xb2, yb2, rb2, sup2,
    xi,
    yi,
    z,
    max_R=10.00,
    fwhm=9.0,
    freq=90e9,
    T_electron=5.0,
    r_map=15.0 * 60,
    dr=0.1,
):
    da = jnp.interp(z, dzline, daline)
    XMpc = Xthom * Mparsec

    # Get xyz grid
    xyz = make_grid(z, r_map, dr)

    # Get pressure
    pressure = _isobeta_elliptical(
        x0*(180*3600)/jnp.pi, y0*(180*3600)/jnp.pi,
        r_1, r_2, r_3, theta, beta, amp,
        xi,
        yi,
        xyz
    )

    # Add first bubble
    pressure = add_bubble(pressure, xyz, xb1, yb1, rb1, sup1, z)

    # Add second bubble
    pressure = add_bubble(pressure, xyz, xb2, yb2, rb2, sup2, z)

    # Integrate along line of site
    ip = jnp.trapz(pressure, dx=dr*da, axis=-1) * XMpc / me

    # Sum of two gaussians with amp1, fwhm1, amp2, fwhm2
    amp1, fwhm1, amp2, fwhm2 = 9.735, 0.9808, 32.627, 0.0192
    x = jnp.arange(-1.5 * fwhm // (dr), 1.5 * fwhm // (dr)) * (dr)
    beam_xx, beam_yy = jnp.meshgrid(x,x)
    beam_rr = jnp.sqrt(beam_xx**2 + beam_yy**2)
    beam = amp1*jnp.exp(-4 * jnp.log(2) * beam_rr ** 2 / fwhm1 ** 2) + amp2*jnp.exp(-4 * jnp.log(2) * beam_rr ** 2 / fwhm2 ** 2)
    beam = beam / jnp.sum(beam)
    
    bound0, bound1 = int((ip.shape[0]-beam.shape[0])/2), int((ip.shape[1] - beam.shape[1])/2)
    beam = jnp.pad(beam, ((bound0, ip.shape[0]-beam.shape[0]-bound0), (bound1, ip.shape[1] - beam.shape[1] - bound1)))

    ip = fft_conv(ip, beam)
    ip = ip * y2K_RJ(freq=freq, Te=T_electron)
    
    dx = (xi - x0) * jnp.cos(yi)
    dy = yi - y0

    dx *= (180*3600)/jnp.pi
    dy *= (180*3600)/jnp.pi
    full_rmap = jnp.arange(-1*r_map, r_map, dr) * da

    idx, idy = (dx + r_map)/(2*r_map)*len(full_rmap), (-dy + r_map)/(2*r_map)*len(full_rmap)
    return jsp.ndimage.map_coordinates(ip, (idy, idx), order = 0)#, ip

def conv_int_double_isobeta_elliptical_two_bubbles(
    x0, y0, r_1, r_2, r_3, theta_1, beta_1, amp_1,
    r_4, r_5, r_6, theta_2, beta_2, amp_2,
    xb1, yb1, rb1, sup1,
    xb2, yb2, rb2, sup2,
    xi,
    yi,
    z,
    max_R=10.00,
    fwhm=9.0,
    freq=90e9,
    T_electron=5.0,
    r_map=15.0 * 60,
    dr=0.1,
):
    da = jnp.interp(z, dzline, daline)
    XMpc = Xthom * Mparsec

    # Get xyz grid
    xyz = make_grid(z, r_map, dr)

    # Get first pressure
    pressure_1 = _isobeta_elliptical(
        x0*(180*3600)/jnp.pi, y0*(180*3600)/jnp.pi,
        r_1, r_2, r_3, theta_1, beta_1, amp_1,
        xi,
        yi,
        xyz
    )
    
    # Get second pressure
    pressure_2 = _isobeta_elliptical(
        x0*(180*3600)/jnp.pi, y0*(180*3600)/jnp.pi,
        r_4, r_5, r_6, theta_2, beta_2, amp_2,
        xi,
        yi,
        xyz
    )

    # Add profiles
    pressure = pressure_1 + pressure_2

    # Add first bubble
    pressure = add_bubble(pressure, xyz, xb1, yb1, rb1, sup1, z)

    # Add second bubble
    pressure = add_bubble(pressure, xyz, xb2, yb2, rb2, sup2, z)

    # Integrate along line of site
    ip = jnp.trapz(pressure, dx=dr*da, axis=-1) * XMpc / me

    # Sum of two gaussians with amp1, fwhm1, amp2, fwhm2
    amp1, fwhm1, amp2, fwhm2 = 9.735, 0.9808, 32.627, 0.0192
    x = jnp.arange(-1.5 * fwhm // (dr), 1.5 * fwhm // (dr)) * (dr)
    beam_xx, beam_yy = jnp.meshgrid(x,x)
    beam_rr = jnp.sqrt(beam_xx**2 + beam_yy**2)
    beam = amp1*jnp.exp(-4 * jnp.log(2) * beam_rr ** 2 / fwhm1 ** 2) + amp2*jnp.exp(-4 * jnp.log(2) * beam_rr ** 2 / fwhm2 ** 2)
    beam = beam / jnp.sum(beam)

    bound0, bound1 = int((ip.shape[0]-beam.shape[0])/2), int((ip.shape[1] - beam.shape[1])/2)
    beam = jnp.pad(beam, ((bound0, ip.shape[0]-beam.shape[0]-bound0), (bound1, ip.shape[1] - beam.shape[1] - bound1)))

    ip = fft_conv(ip, beam)
    ip = ip * y2K_RJ(freq=freq, Te=T_electron)
    
    dx = (xi - x0) * jnp.cos(yi)
    dy = yi - y0

    dx *= (180*3600)/jnp.pi
    dy *= (180*3600)/jnp.pi
    full_rmap = jnp.arange(-1*r_map, r_map, dr) * da

    idx, idy = (dx + r_map)/(2*r_map)*len(full_rmap), (-dy + r_map)/(2*r_map)*len(full_rmap)
    return jsp.ndimage.map_coordinates(ip, (idy, idx), order = 0)#, ip

<<<<<<< HEAD
def conv_int_double_isobeta_elliptical(
    x0, y0, r_1, r_2, r_3, theta_1, beta_1, amp_1,
    r_4, r_5, r_6, theta_2, beta_2, amp_2,
=======

def conv_int_double_isobeta_elliptical_two_bubbles_shock(
    x0, y0, r_1, r_2, r_3, theta_1, beta_1, amp_1,
    r_4, r_5, r_6, theta_2, beta_2, amp_2,
    xb1, yb1, rb1, sup1,
    xb2, yb2, rb2, sup2,
    sr_1, sr_2, sr_3, s_theta, shock, 
>>>>>>> 1d35254d
    xi,
    yi,
    z,
    max_R=10.00,
    fwhm=9.0,
    freq=90e9,
    T_electron=5.0,
    r_map=15.0 * 60,
    dr=0.1,
):
    da = jnp.interp(z, dzline, daline)
    XMpc = Xthom * Mparsec

    # Get xyz grid
    xyz = make_grid(z, r_map, dr)

    # Get first pressure
    pressure_1 = _isobeta_elliptical(
        x0*(180*3600)/jnp.pi, y0*(180*3600)/jnp.pi,
        r_1, r_2, r_3, theta_1, beta_1, amp_1,
        xi,
        yi,
        xyz
    )

    # Get second pressure
    pressure_2 = _isobeta_elliptical(
        x0*(180*3600)/jnp.pi, y0*(180*3600)/jnp.pi,
        r_4, r_5, r_6, theta_2, beta_2, amp_2,
        xi,
        yi,
        xyz
    )

    # Add profiles
    pressure = pressure_1 + pressure_2
<<<<<<< HEAD
 
=======

    # Add shock
    pressure = add_shock(pressure, xyz, sr_1, sr_2, sr_3, s_theta, shock)

    # Add first bubble
    pressure = add_bubble(pressure, xyz, xb1, yb1, rb1, sup1, z)

    # Add second bubble
    pressure = add_bubble(pressure, xyz, xb2, yb2, rb2, sup2, z)

>>>>>>> 1d35254d
    # Integrate along line of site
    ip = jnp.trapz(pressure, dx=dr*da, axis=-1) * XMpc / me

    # Sum of two gaussians with amp1, fwhm1, amp2, fwhm2
    amp1, fwhm1, amp2, fwhm2 = 9.735, 0.9808, 32.627, 0.0192
    x = jnp.arange(-1.5 * fwhm // (dr), 1.5 * fwhm // (dr)) * (dr)
<<<<<<< HEAD
    beam_xx, beam_yy = jnp.meshgrid(x,x)
=======
    beam_xx, beam_yy = jnp.meshgrid(x, x)
>>>>>>> 1d35254d
    beam_rr = jnp.sqrt(beam_xx**2 + beam_yy**2)
    beam = amp1*jnp.exp(-4 * jnp.log(2) * beam_rr ** 2 / fwhm1 ** 2) + amp2*jnp.exp(-4 * jnp.log(2) * beam_rr ** 2 / fwhm2 ** 2)
    beam = beam / jnp.sum(beam)

    bound0, bound1 = int((ip.shape[0]-beam.shape[0])/2), int((ip.shape[1] - beam.shape[1])/2)
    beam = jnp.pad(beam, ((bound0, ip.shape[0]-beam.shape[0]-bound0), (bound1, ip.shape[1] - beam.shape[1] - bound1)))

    ip = fft_conv(ip, beam)
    ip = ip * y2K_RJ(freq=freq, Te=T_electron)

    dx = (xi - x0) * jnp.cos(yi)
    dy = yi - y0

    dx *= (180*3600)/jnp.pi
    dy *= (180*3600)/jnp.pi
    full_rmap = jnp.arange(-1*r_map, r_map, dr) * da

    idx, idy = (dx + r_map)/(2*r_map)*len(full_rmap), (-dy + r_map)/(2*r_map)*len(full_rmap)
    return jsp.ndimage.map_coordinates(ip, (idy, idx), order = 0)#, ip

<<<<<<< HEAD


=======
>>>>>>> 1d35254d
# ---------------------------------------------------------------

pars = jnp.array([0, 0, 1.0, 1.0, 1.5, 4.3, 0.7, 3e14])
pars_elliptical = jnp.array([0, 0, 0, 0, 1.0, 1.0, 1.5, 4.3, 0.7, 3e14])
tods = jnp.array(np.random.rand(2, int(1e4)))


@partial(
    jax.jit,
    static_argnums=(
        3,
        4,
        5,
        6,
        7,
        8,
    ),
)
def val_conv_int_gnfw(
    p,
    tods,
    z,
    max_R=10.00,
    fwhm=9.0,
    freq=90e9,
    T_electron=5.0,
    r_map=15.0 * 60,
    dr=0.1,
):
    x0, y0, P0, c500, alpha, beta, gamma, m500 = p
    return conv_int_gnfw(
        x0, y0, P0, c500, alpha, beta, gamma, m500, tods[0], tods[1], z, max_R, fwhm, freq, T_electron, r_map, dr
    )


@partial(
    jax.jit,
    static_argnums=(
        3,
        4,
        5,
        6,
        7,
        8,
        9,
    ),
)
def jac_conv_int_gnfw_fwd(
    p,
    tods,
    z,
    max_R=10.00,
    fwhm=9.0,
    freq=90e9,
    T_electron=5.0,
    r_map=15.0 * 60,
    dr=0.1,
    argnums=(0, 1, 2, 3, 4, 5, 6, 7,)
):
    x0, y0, P0, c500, alpha, beta, gamma, m500 = p
    grad = jax.jacfwd(conv_int_gnfw, argnums=argnums)(
        x0, y0, P0, c500, alpha, beta, gamma, m500, tods[0], tods[1], z, max_R, fwhm, freq, T_electron, r_map, dr
    )
    grad = jnp.array(grad)

    if len(argnums) != len(p):
        padded_grad = jnp.zeros(p.shape + grad[0].shape) + 1e-30
        grad = padded_grad.at[jnp.array(argnums)].set(jnp.array(grad))

    return grad


@partial(
    jax.jit,
    static_argnums=(
        3,
        4,
        5,
        6,
        7,
        8,
        9,
    ),
)
def jit_conv_int_gnfw(
    p,
    tods,
    z,
    max_R=10.00,
    fwhm=9.0,
    freq=90e9,
    T_electron=5.0,
    r_map=15.0 * 60,
    dr=0.1,
    argnums=(0, 1, 2, 3, 4, 5, 6, 7,)
    ):
    x0, y0, P0, c500, alpha, beta, gamma, m500 = p
    pred = conv_int_gnfw(
        x0, y0, P0, c500, alpha, beta, gamma, m500, tods[0], tods[1], z, max_R, fwhm, freq, T_electron, r_map, dr
    )

    if len(argnums) == 0:
        return pred, jnp.zeros(p.shape + pred.shape) + 1e-30

    grad = jax.jacfwd(conv_int_gnfw, argnums=argnums)(
        x0, y0, P0, c500, alpha, beta, gamma, m500, tods[0], tods[1], z, max_R, fwhm, freq, T_electron, r_map, dr
    )
    grad = jnp.array(grad)

    if len(argnums) != len(p):
        padded_grad = jnp.zeros(p.shape + pred.shape) + 1e-30
        grad = padded_grad.at[jnp.array(argnums)].set(jnp.array(grad))

    return pred, grad


@partial(
    jax.jit,
    static_argnums=(
        6,
        7,
        8,
        9,
        10,
        11,
        12
    ),
)
def jit_conv_int_gnfw_elliptical(
    p,
    tods,
    z,
    max_R=10.00,
    fwhm=9.0,
    freq=90e9,
    T_electron=5.0,
    r_map=15.0 * 60,
    dr=0.1,
    argnums=(0, 1, 2, 3, 4, 5, 6, 7, 8, 9,)
):
    e, theta, x0, y0, P0, c500, alpha, beta, gamma, m500 = p
    pred = conv_int_gnfw_elliptical(
        e, theta, x0, y0, P0, c500, alpha, beta, gamma, m500,
        tods[0],
        tods[1],
        z,
        max_R,
        fwhm,
        freq,
        T_electron,
        r_map,
        dr,
    )

    if len(argnums) == 0:
        return pred, jnp.zeros(p.shape + pred.shape) + 1e-30

    grad = jax.jacfwd(conv_int_gnfw_elliptical, argnums=argnums)(
        e, theta, x0, y0, P0, c500, alpha, beta, gamma, m500,
        tods[0],
        tods[1],
        z,
        max_R,
        fwhm,
        freq,
        T_electron,
        r_map,
        dr,
    )
    grad = jnp.array(grad)

    if len(argnums) != len(p):
        padded_grad = jnp.zeros(p.shape + pred.shape) + 1e-30
        grad = padded_grad.at[jnp.array(argnums)].set(jnp.array(grad))

    return pred, grad


@partial(
    jax.jit, 
    static_argnums=(
        2,
        3,
        4,
        5,
        6,
        7,
        8,
        9,
        10,
        11,
        12,
        13, 
        14,
        15
    ),
)

def jit_conv_int_gnfw_two_bubbles(
    p,
    tods,
    z,
    xb1, yb1, rb1,
    xb2, yb2, rb2,
    max_R=10.00,
    fwhm=9.0,
    freq=90e9,
    T_electron=5.0,
    r_map=15.0 * 60,
    dr=0.1,
    argnums=(0, 1, 2, 3, 4, 5, 6, 7, 8, 9)
    ):
   
    x0, y0, P0, c500, alpha, beta, gamma, m500, sup1, sup2 = p
    pred = conv_int_gnfw_two_bubbles(
        x0, y0, P0, c500, alpha, beta, gamma, m500, xb1, yb1, rb1, sup1, xb2, yb2, rb2, sup2 , tods[0], tods[1], z, max_R, fwhm, freq, T_electron, r_map, dr
    )
    
    if len(argnums) == 0:
        return pred, jnp.zeros((len(p)+6,) + pred.shape) + 1e-30

    grad = jax.jacfwd(conv_int_gnfw_two_bubbles, argnums=argnums)(
        x0, y0, P0, c500, alpha, beta, gamma, m500, xb1, yb1, rb1, sup1, xb2, yb2, rb2, sup2 , tods[0], tods[1], z, max_R, fwhm, freq, T_electron, r_map, dr
    )
    grad = jnp.array(grad)
   
    padded_grad = jnp.zeros((len(p)+6,) + pred.shape) + 1e-30
    argnums = jnp.array(argnums)
    grad = padded_grad.at[jnp.array(argnums)].set(jnp.array(grad))

    return pred, grad

@partial(
    jax.jit,
    static_argnums=(
        0,
        1,
        4,
        5,
        6,
        7,
        8,
        9,
        10,
        11,
        12,
        13,
        14,
        15,
        16,
        17
    ),
)

def jit_conv_int_gnfw_elliptical_two_bubbles(
    e,
    theta,
    p,
    tods,
    z,
    xb1, yb1, rb1,
    xb2, yb2, rb2,
    max_R=10.00,
    fwhm=9.0,
    freq=90e9,
    T_electron=5.0,
    r_map=15.0 * 60,
    dr=0.1,
    argnums=(0, 1, 2, 3, 4, 5, 6, 7, 8, 9)
    ):

    x0, y0, P0, c500, alpha, beta, gamma, m500, sup1, sup2 = p

    pred = conv_int_gnfw_elliptical_two_bubbles(
        e, theta, x0, y0, P0, c500, alpha, beta, gamma, m500, xb1, yb1, rb1, sup1, xb2, yb2, rb2, sup2 , tods[0], tods[1], z, max_R, fwhm, freq, T_electron, r_map, dr
    )
    
    if len(argnums) == 0:
        return pred, jnp.zeros((len(p)+6,) + pred.shape) + 1e-30

    grad = jax.jacfwd(conv_int_gnfw_elliptical_two_bubbles, argnums=argnums)(
        e, theta, x0, y0, P0, c500, alpha, beta, gamma, m500, xb1, yb1, rb1, sup1, xb2, yb2, rb2, sup2 , tods[0], tods[1], z, max_R, fwhm, freq, T_electron, r_map, dr
    )
    grad = jnp.array(grad)

    padded_grad = jnp.zeros((len(p)+8,) + grad[0].shape) + 1e-30
    argnums = jnp.array(argnums)
    grad = padded_grad.at[jnp.array(argnums)].set(jnp.array(grad))

    return pred, grad

@partial(
    jax.jit,
    static_argnums=(
        2,
        3,
        4,
        5,
        6,
        7,
        8,
        9,
        10,
        11,
        12,
        13,
        14,
        15
    ),
)
def jit_conv_int_isobeta_elliptical_two_bubbles(
    p,
    tods,
    z,
    xb1, yb1, rb1,
    xb2, yb2, rb2,
    max_R=10.00,
    fwhm=9.0,
    freq=90e9,
    T_electron=5.0,
    r_map=15.0 * 60,
    dr=0.1,
    argnums=(0, 1, 2, 3, 4, 5, 6, 7, 8, 9)
    ):
    x0, y0, r_1, r_2, r_3, theta, beta, amp, sup1, sup2 = p
    
    pred = conv_int_isobeta_elliptical_two_bubbles(
         x0, y0, r_1, r_2, r_3, theta, beta, amp, xb1, yb1, rb1, sup1, xb2, yb2, rb2, sup2, tods[0], tods[1], z, max_R, fwhm, freq, T_electron, r_map, dr
    )
  
    if len(argnums) == 0:
        return pred, jnp.zeros((len(p)+6,) + pred.shape) + 1e-30

    grad = jax.jacfwd(conv_int_isobeta_elliptical_two_bubbles, argnums=argnums)(
         x0, y0, r_1, r_2, r_3, theta, beta, amp, xb1, yb1, rb1, sup1, xb2, yb2, rb2, sup2, tods[0], tods[1], z, max_R, fwhm, freq, T_electron, r_map, dr
    )
    grad = jnp.array(grad)
 
    padded_grad = jnp.zeros((len(p)+6,) + grad[0].shape) + 1e-30
    argnums = jnp.array(argnums)
    grad = padded_grad.at[jnp.array(argnums)].set(jnp.array(grad))

    return pred, grad


@partial(
    jax.jit,
    static_argnums=(
        2,
        3,
        4,
        5,
        6,
        7,
        8,
        9,
        10,
        11,
        12,
        13,
        14,
        15
    ),
)
def jit_conv_int_double_isobeta_elliptical_two_bubbles(
    p,
    tods,
    z,
    xb1, yb1, rb1,
    xb2, yb2, rb2,
    max_R=10.00,
    fwhm=9.0,
    freq=90e9,
    T_electron=5.0,
    r_map=15.0 * 60,
    dr=0.1,
    argnums=(0, 1, 2, 3, 4, 5, 6, 7, 8, 9)
    ):
    x0, y0, r_1, r_2, r_3, theta_1, beta_1, amp_1, r_4, r_5, r_6, theta_2, beta_2, amp_2, sup1, sup2 = p
    
    pred = conv_int_double_isobeta_elliptical_two_bubbles(
         x0, y0, r_1, r_2, r_3, theta_1, beta_1, amp_1, r_4, r_5, r_6, theta_2, beta_2, amp_2, xb1, yb1, rb1, sup1, xb2, yb2, rb2, sup2, tods[0], tods[1], z, max_R, fwhm, freq, T_electron, r_map, dr
    )
    
    if len(argnums) == 0:
        return pred, jnp.zeros((len(p)+6,) + pred.shape) + 1e-30

    grad = jax.jacfwd(conv_int_double_isobeta_elliptical_two_bubbles, argnums=argnums)(
         x0, y0, r_1, r_2, r_3, theta_1, beta_1, amp_1, r_4, r_5, r_6, theta_2, beta_2, amp_2, xb1, yb1, rb1, sup1, xb2, yb2, rb2, sup2, tods[0], tods[1], z, max_R, fwhm, freq, T_electron, r_map, dr
    )
    grad = jnp.array(grad)
 
    padded_grad = jnp.zeros((len(p)+6,) + grad[0].shape) + 1e-30
    argnums = jnp.array(argnums)
    grad = padded_grad.at[jnp.array(argnums)].set(jnp.array(grad))

    return pred, grad

<<<<<<< HEAD
@jax.partial(
=======

@partial(
>>>>>>> 1d35254d
    jax.jit,
    static_argnums=(
        2,
        3,
        4,
        5,
        6,
        7,
        8,
<<<<<<< HEAD
        9
    ),
)
def jit_conv_int_double_isobeta_elliptical(
    p,
    tods,
    z,
=======
        9,
        10,
        11,
        12,
        13,
        14,
        15
    ),
)
def jit_conv_int_double_isobeta_elliptical_two_bubbles_shock(
    p,
    tods,
    z,
    xb1, yb1, rb1,
    xb2, yb2, rb2,
>>>>>>> 1d35254d
    max_R=10.00,
    fwhm=9.0,
    freq=90e9,
    T_electron=5.0,
    r_map=15.0 * 60,
    dr=0.1,
    argnums=(0, 1, 2, 3, 4, 5, 6, 7, 8, 9)
    ):
<<<<<<< HEAD
    x0, y0, r_1, r_2, r_3, theta_1, beta_1, amp_1, r_4, r_5, r_6, theta_2, beta_2, amp_2 = p

    pred = conv_int_double_isobeta_elliptical(
         x0, y0, r_1, r_2, r_3, theta_1, beta_1, amp_1, r_4, r_5, r_6, theta_2, beta_2, amp_2, tods[0], tods[1], z, max_R, fwhm, freq, T_electron, r_map, dr
    )

    if len(argnums) == 0:
        return pred, jnp.zeros((len(p),) + pred.shape) + 1e-30

    grad = jax.jacfwd(conv_int_double_isobeta_elliptical, argnums=argnums)(
         x0, y0, r_1, r_2, r_3, theta_1, beta_1, amp_1, r_4, r_5, r_6, theta_2, beta_2, amp_2, tods[0], tods[1], z, max_R, fwhm, freq, T_electron, r_map, dr
    )
    grad = jnp.array(grad)

    padded_grad = jnp.zeros((len(p),) + grad[0].shape) + 1e-30
=======
    x0, y0, r_1, r_2, r_3, theta_1, beta_1, amp_1, r_4, r_5, r_6, theta_2, beta_2, amp_2, sup1, sup2, sr_1, sr_2, sr_3, s_theta, shock = p

    pred = conv_int_double_isobeta_elliptical_two_bubbles_shock(
         x0, y0, r_1, r_2, r_3, theta_1, beta_1, amp_1, r_4, r_5, r_6, theta_2, beta_2, amp_2, xb1, yb1, rb1, sup1, xb2, yb2, rb2, sup2, sr_1, sr_2, sr_3, s_theta, shock, tods[0], tods[1], z, max_R, fwhm, freq, T_electron, r_map, dr
    )

    if len(argnums) == 0:
        return pred, jnp.zeros((len(p)+6,) + pred.shape) + 1e-30

    grad = jax.jacfwd(conv_int_double_isobeta_elliptical_two_bubbles_shock, argnums=argnums)(
         x0, y0, r_1, r_2, r_3, theta_1, beta_1, amp_1, r_4, r_5, r_6, theta_2, beta_2, amp_2, xb1, yb1, rb1, sup1, xb2, yb2, rb2, sup2, sr_1, sr_2, sr_3, s_theta, shock, tods[0], tods[1], z, max_R, fwhm, freq, T_electron, r_map, dr
    )
    grad = jnp.array(grad)

    padded_grad = jnp.zeros((len(p)+6,) + grad[0].shape) + 1e-30
>>>>>>> 1d35254d
    argnums = jnp.array(argnums)
    grad = padded_grad.at[jnp.array(argnums)].set(jnp.array(grad))

    return pred, grad

<<<<<<< HEAD


=======
>>>>>>> 1d35254d
def helper():
    return jit_conv_int_gnfw(pars, tods, 1.00)[0].block_until_ready()


if __name__ == "__main__":
    toc = time.time()
    val_conv_int_gnfw(pars, tods, 1.00)
    tic = time.time()
    print("1", tic - toc)
    toc = time.time()
    val_conv_int_gnfw(pars, tods, 1.00)
    tic = time.time()
    print("1", tic - toc)

    toc = time.time()
    jac_conv_int_gnfw_fwd(pars, tods, 1.00)
    tic = time.time()
    print("2", tic - toc)
    toc = time.time()
    jac_conv_int_gnfw_fwd(pars, tods, 1.00)
    tic = time.time()
    print("2", tic - toc)

    toc = time.time()
    jit_conv_int_gnfw(pars, tods, 1.00)
    tic = time.time()
    print("3", tic - toc)
    toc = time.time()
    jit_conv_int_gnfw(pars, tods, 1.00)
    tic = time.time()
    print("3", tic - toc)

    toc = time.time()
    jit_conv_int_gnfw(pars, tods, 1.00, argnums=(0,))
    tic = time.time()
    print("3.1", tic - toc)
    toc = time.time()
    jit_conv_int_gnfw(pars, tods, 1.00, argnums=(0,))
    tic = time.time()
    print("3.1", tic - toc)
    
    toc = time.time()
    jit_conv_int_gnfw(pars, tods, 1.00, argnums=(0, 1,))
    tic = time.time()
    print("3.2", tic - toc)
    toc = time.time()
    jit_conv_int_gnfw(pars, tods, 1.00, argnums=(0, 1,))
    tic = time.time()
    print("3.2", tic - toc)
    
    toc = time.time()
    jit_conv_int_gnfw(pars, tods, 1.00, argnums=(0, 1, 2, 3,))
    tic = time.time()
    print("3.4", tic - toc)
    toc = time.time()
    jit_conv_int_gnfw(pars, tods, 1.00, argnums=(0, 1, 2, 3,))
    tic = time.time()
    print("3.4", tic - toc)
    
    toc = time.time()
    jit_conv_int_gnfw(pars, tods, 1.00, argnums=(0, 1, 2, 3, 4, 5, 6,))
    tic = time.time()
    print("3.6", tic - toc)
    toc = time.time()
    jit_conv_int_gnfw(pars, tods, 1.00, argnums=(0, 1, 2, 3, 4, 5, 6,))
    tic = time.time()
    print("3.6", tic - toc)
    
    toc = time.time()
    jit_conv_int_gnfw_elliptical(pars_elliptical, tods, 1.00)
    tic = time.time()
    print("4", tic - toc)
    toc = time.time()
    jit_conv_int_gnfw_elliptical(pars_elliptical, tods, 1.00)
    tic = time.time()
    print("4", tic - toc)

    pars = jnp.array([0, 0, 1.0, 1.0, 1.5, 4.3, 0.7, 3e14])
    tods = jnp.array(np.random.rand(2, int(1e4)))

    print(timeit.timeit(helper, number=10) / 10)<|MERGE_RESOLUTION|>--- conflicted
+++ resolved
@@ -902,11 +902,6 @@
     idx, idy = (dx + r_map)/(2*r_map)*len(full_rmap), (-dy + r_map)/(2*r_map)*len(full_rmap)
     return jsp.ndimage.map_coordinates(ip, (idy, idx), order = 0)#, ip
 
-<<<<<<< HEAD
-def conv_int_double_isobeta_elliptical(
-    x0, y0, r_1, r_2, r_3, theta_1, beta_1, amp_1,
-    r_4, r_5, r_6, theta_2, beta_2, amp_2,
-=======
 
 def conv_int_double_isobeta_elliptical_two_bubbles_shock(
     x0, y0, r_1, r_2, r_3, theta_1, beta_1, amp_1,
@@ -914,7 +909,6 @@
     xb1, yb1, rb1, sup1,
     xb2, yb2, rb2, sup2,
     sr_1, sr_2, sr_3, s_theta, shock, 
->>>>>>> 1d35254d
     xi,
     yi,
     z,
@@ -951,9 +945,6 @@
 
     # Add profiles
     pressure = pressure_1 + pressure_2
-<<<<<<< HEAD
- 
-=======
 
     # Add shock
     pressure = add_shock(pressure, xyz, sr_1, sr_2, sr_3, s_theta, shock)
@@ -964,18 +955,13 @@
     # Add second bubble
     pressure = add_bubble(pressure, xyz, xb2, yb2, rb2, sup2, z)
 
->>>>>>> 1d35254d
     # Integrate along line of site
     ip = jnp.trapz(pressure, dx=dr*da, axis=-1) * XMpc / me
 
     # Sum of two gaussians with amp1, fwhm1, amp2, fwhm2
     amp1, fwhm1, amp2, fwhm2 = 9.735, 0.9808, 32.627, 0.0192
     x = jnp.arange(-1.5 * fwhm // (dr), 1.5 * fwhm // (dr)) * (dr)
-<<<<<<< HEAD
-    beam_xx, beam_yy = jnp.meshgrid(x,x)
-=======
     beam_xx, beam_yy = jnp.meshgrid(x, x)
->>>>>>> 1d35254d
     beam_rr = jnp.sqrt(beam_xx**2 + beam_yy**2)
     beam = amp1*jnp.exp(-4 * jnp.log(2) * beam_rr ** 2 / fwhm1 ** 2) + amp2*jnp.exp(-4 * jnp.log(2) * beam_rr ** 2 / fwhm2 ** 2)
     beam = beam / jnp.sum(beam)
@@ -996,11 +982,6 @@
     idx, idy = (dx + r_map)/(2*r_map)*len(full_rmap), (-dy + r_map)/(2*r_map)*len(full_rmap)
     return jsp.ndimage.map_coordinates(ip, (idy, idx), order = 0)#, ip
 
-<<<<<<< HEAD
-
-
-=======
->>>>>>> 1d35254d
 # ---------------------------------------------------------------
 
 pars = jnp.array([0, 0, 1.0, 1.0, 1.5, 4.3, 0.7, 3e14])
@@ -1399,12 +1380,8 @@
 
     return pred, grad
 
-<<<<<<< HEAD
-@jax.partial(
-=======
 
 @partial(
->>>>>>> 1d35254d
     jax.jit,
     static_argnums=(
         2,
@@ -1414,15 +1391,6 @@
         6,
         7,
         8,
-<<<<<<< HEAD
-        9
-    ),
-)
-def jit_conv_int_double_isobeta_elliptical(
-    p,
-    tods,
-    z,
-=======
         9,
         10,
         11,
@@ -1438,7 +1406,6 @@
     z,
     xb1, yb1, rb1,
     xb2, yb2, rb2,
->>>>>>> 1d35254d
     max_R=10.00,
     fwhm=9.0,
     freq=90e9,
@@ -1447,23 +1414,6 @@
     dr=0.1,
     argnums=(0, 1, 2, 3, 4, 5, 6, 7, 8, 9)
     ):
-<<<<<<< HEAD
-    x0, y0, r_1, r_2, r_3, theta_1, beta_1, amp_1, r_4, r_5, r_6, theta_2, beta_2, amp_2 = p
-
-    pred = conv_int_double_isobeta_elliptical(
-         x0, y0, r_1, r_2, r_3, theta_1, beta_1, amp_1, r_4, r_5, r_6, theta_2, beta_2, amp_2, tods[0], tods[1], z, max_R, fwhm, freq, T_electron, r_map, dr
-    )
-
-    if len(argnums) == 0:
-        return pred, jnp.zeros((len(p),) + pred.shape) + 1e-30
-
-    grad = jax.jacfwd(conv_int_double_isobeta_elliptical, argnums=argnums)(
-         x0, y0, r_1, r_2, r_3, theta_1, beta_1, amp_1, r_4, r_5, r_6, theta_2, beta_2, amp_2, tods[0], tods[1], z, max_R, fwhm, freq, T_electron, r_map, dr
-    )
-    grad = jnp.array(grad)
-
-    padded_grad = jnp.zeros((len(p),) + grad[0].shape) + 1e-30
-=======
     x0, y0, r_1, r_2, r_3, theta_1, beta_1, amp_1, r_4, r_5, r_6, theta_2, beta_2, amp_2, sup1, sup2, sr_1, sr_2, sr_3, s_theta, shock = p
 
     pred = conv_int_double_isobeta_elliptical_two_bubbles_shock(
@@ -1479,17 +1429,11 @@
     grad = jnp.array(grad)
 
     padded_grad = jnp.zeros((len(p)+6,) + grad[0].shape) + 1e-30
->>>>>>> 1d35254d
     argnums = jnp.array(argnums)
     grad = padded_grad.at[jnp.array(argnums)].set(jnp.array(grad))
 
     return pred, grad
 
-<<<<<<< HEAD
-
-
-=======
->>>>>>> 1d35254d
 def helper():
     return jit_conv_int_gnfw(pars, tods, 1.00)[0].block_until_ready()
 
