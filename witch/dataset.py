"""
Module for dataset container and protocols for defining
the spec of the required functions for all datasets.
"""

from dataclasses import dataclass, field
from typing import TYPE_CHECKING, Protocol, Self, runtime_checkable

import numpy as np
from jax import Array
from jax.tree_util import register_pytree_node_class
from jitkasi.noise import NoiseModel
from jitkasi.solutions import SolutionSet
from jitkasi.tod import TODVec
from mpi4py import MPI

from . import utils as wu
from .objective import ObjectiveFunc

DataVec = TODVec | SolutionSet

if TYPE_CHECKING:
    from .containers import MetaModel


@runtime_checkable
class GetFiles(Protocol):
    """
    Function that returns a list of files to be loaded for this dataset.
    Technically these do not have the be filepaths, just a list where each
    entry is the information needed to load the data.
    See docstring of `__call__` for details on the parameters and returns.
    """

    def __call__(self: Self, dset_name: str, cfg: dict) -> list:
        """
        Parameters
        ----------
        dset_name : str
            The name of the dataset to get file list for.
        cfg : dict
            The loaded `witcher` config.

        Returns
        -------
        file_list : list
            A list where each entry contains the information needed to load a
            discrete piece of data (ie: a TOD or map) for this dataset.
            The format of the entries are up to the dataset but the number of
            entries must match the number of things loaded for MPI planning
            purposes.
        """
        ...


@runtime_checkable
class Load(Protocol):
    """
    Function that loads data into a `jitkasi` container.
    This function is also responsible for updating the comm object to
    the local one in any relevant libraries.
    See docstring of `__call__` for details on the parameters and returns.
    """

    def __call__(
        self: Self, dset_name: str, cfg: dict, fnames: list, comm: MPI.Intracomm
    ) -> DataVec:
        """
        Parameters
        ----------
        dset_name : str
            The name of the dataset to get file list for.
        cfg : dict
            The loaded `witcher` config.
        fnames : list
            Some subset of the output of `GetFiles`.
        comm : MPI.Intracomm
            The MPI communicator to pass to the `jitkasi` container.

        Returns
        -------
        datavec : DataVec
            The `jitkasi` container for the data.
            This is going to be `TODVec` for TODs
            and `SolutionSet` for maps.
        """
        ...


@runtime_checkable
class GetInfo(Protocol):
    """
    Function that gets information that will be used by other functions for this dataset.
    At the minimum this should contain:

    * `mode`: a string that is either `tod` or `map` that detemines how the dataset is treated.
    * `objective`: a function pointer to an objective function. See `witch.objective.ObjectiveFunc` for details.

    See docstring of `__call__` for details on the parameters and returns.
    """

    def __call__(self: Self, dset_name: str, cfg: dict, datavec: DataVec) -> dict:
        """
        Parameters
        ----------
        dset_name : str
            The name of the dataset to get file list for.
        cfg : dict
            The loaded `witcher` config.
        datavec : DataVec
            The `jitkasi` container for the data.
            This is going to be `TODVec` for TODs
            and `SolutionSet` for maps.


        Returns
        -------
        info : dict
            Dictionairy containing information.
            Must at least contain `mode` and `objective`.
        """
        ...


@runtime_checkable
class MakeMetadata(Protocol):
    """
    Function that makes the metadata.
    If you don't need it just write a dummy function to return `jnp.array([[1]])`.
    See docstring of `__call__` for details on the parameters and returns.
    """

    def __call__(self: Self, dset_name: str, cfg: dict, info: dict) -> tuple:
        """
        Parameters
        ----------
        dset_name : str
            The name of the dataset to get file list for.
        cfg : dict
            The loaded `witcher` config.
        info : dict
            Dictionairy containing dataset information.

        Returns
        -------
        beam : Array
            The beam to be convolved with the model.
            Should be a 2D array.
        """
        ...

<<<<<<< HEAD
=======

@runtime_checkable
class MakeBackMap(Protocol):
    """
    Function that load the background map.
    If you don't need a background map just write a dummy function to return `jnp.array([[1]])`.
    See docstring of `__call__` for details on the parameters and returns.
    """

    def __call__(self: Self, dset_name: str, cfg: dict, info: dict) -> Array:
        """
        Parameters
        ----------
        dset_name : str
            The name of the dataset to get file list for.
        cfg : dict
            The loaded `witcher` config.
        info : dict
            Dictionairy containing dataset information.

        Returns
        -------
        back_map : Array
            The background map to add to the model.
            Should be a 2D array.
        """
        ...


@runtime_checkable
class MakeExpMaps(Protocol):
    """
    Function that load the exposure maps.
    If you don't need a exposure maps just write a dummy function to return `jnp.array([[1]])`.
    See docstring of `__call__` for details on the parameters and returns.
    """

    def __call__(self: Self, dset_name: str, cfg: dict, info: dict) -> Array:
        """
        Parameters
        ----------
        dset_name : str
            The name of the dataset to get file list for.
        cfg : dict
            The loaded `witcher` config.
        info : dict
            Dictionairy containing dataset information.

        Returns
        -------
        exp_maps : Array
            The exposure maps to multiply with the model substructures.
            Should be a 2D array.
        """
        ...

>>>>>>> 196494e1

@runtime_checkable
class PreProc(Protocol):
    """
    Function that runs before the data vector is processed.
    (see `witch.fitter.process_tods` and `witch.fitter.process_maps`).
    This is where you may want to compute something about the data's noise properties
    or some other statistic that may be useful to your analysis.
    You can also do nothing if you wish.
    See docstring of `__call__` for details on the parameters and returns.
    """

    def __call__(
        self: Self,
        dset: "DataSet",
        cfg: dict,
        metamodel: "MetaModel",
    ):
        """
        Parameters
        ----------
        dset : str
            The dataset to preproc.
        cfg : dict
            The loaded `witcher` config.
        metamodel : MetaModel
            The cluster model.
            At this point this will just be the initial state of the model.
        info : dict
            Dictionairy containing dataset information.
        """
        ...


@runtime_checkable
class PostProc(Protocol):
    """
    Function that runs after the data vector is processed.
    (see `witch.fitter.process_tods` and `witch.fitter.process_maps`).
    This is where you may want make some visualization or initial analysis of your data
    (ie. make a map from your TODs, improve the noise model estimation, etc.)
    You can also do nothing if you wish.
    See docstring of `__call__` for details on the parameters and returns.
    """

    def __call__(
        self: Self,
        dset: "DataSet",
        cfg: dict,
        metamodel: "MetaModel",
    ):
        """
        Parameters
        ----------
        dset : str
            The dataset to postproc.
        cfg : dict
            The loaded `witcher` config.
        metamodel : MetaModel
            The cluster model.
            At this point this will just be the initial state of the model.
        """
        ...


@runtime_checkable
class PostFit(Protocol):
    """
    Function that runs after all fitting stages are over.
    This is where you may want make some visualization or initial analysis of your data
    (ie. plot residuals, check statistical significance, etc.)
    You can also do nothing if you wish.
    See docstring of `__call__` for details on the parameters and returns.
    """

    def __call__(
        self: Self,
        dset: "DataSet",
        cfg: dict,
        metamodel: "MetaModel",
    ):
        """
        Parameters
        ----------
        dset : str
            The dataset to process after fitting.
        cfg : dict
            The loaded `witcher` config.
        metamodel : MetaModel
            The cluster model.
            This will contain the final best fit parameters.
        """
        ...


@register_pytree_node_class
@dataclass
class DataSet:
    """
    Class for storing a dataset.

    Attributes
    ----------
    name : str
        The name of the dataset.
    get_files : GetFiles
        The function to get the file list for this dataset.
    load : Load
        The function to load data for this dataset.
    get_info : GetInfo
        The function to get the info dict for this dataset.
    make_metadata : MakeMetadata
        The function to make the beam for this dataset.
    preproc : PreProc
        The function to run preprocessing for this dataset.
    postproc : PostProc
        The function to run postprocessing for this dataset.
    postfit : PostFit
        The function to run after fitting this dataset.
    global_comm : MPI.Comm | MPI.Intracomm
        The MPI communicator used for all datasets,
        not the local one just for this data.
    info : dict
        The info dict for this dataset.
        This field is not part of the initialization function.
    datavec : DataVec
        The data vector for this data.
        This will be a `jitkasi` container class.
        This field is not part of the initialization function.
    beam : Aray
        The beam to convolve models with for this dataset.
    exp_maps : Aray
        The exposure maps for the x-ray dataset.
    back_map : Array
        The background map for the x-ray dataset.
    prefactor : float
        The value to multiply models by when fitting this dataset.
        This is useful for unit conversions.
    """

    name: str
    get_files: GetFiles
    load: Load
    get_info: GetInfo
    make_metadata: MakeMetadata
    preproc: PreProc
    postproc: PostProc
    postfit: PostFit
    global_comm: MPI.Comm | MPI.Intracomm | wu.NullComm
    info: dict = field(init=False)
    datavec: DataVec = field(init=False)
    prefactor: float = field(init=False)

    def __post_init__(self: Self):
        assert isinstance(self.get_files, GetFiles)
        assert isinstance(self.load, Load)
        assert isinstance(self.get_info, GetInfo)
        assert isinstance(self.make_metadata, MakeMetadata)
        assert isinstance(self.preproc, PreProc)
        assert isinstance(self.postproc, PostProc)
        assert isinstance(self.postfit, PostFit)

    def __setattr__(self, name, value):
        if name == "info":
            if "mode" not in value:
                raise ValueError("Cannot set dataset info without a 'mode' field")
            if value["mode"] not in ["tod", "map"]:
                raise ValueError("Dataset info contained invalid mode")
            if "objective" not in value:
                raise ValueError("Cannot set dataset info without an 'objective' field")
            if not isinstance(value["objective"], ObjectiveFunc):
                raise ValueError("Dataset info contained invalid objective function")
        return super().__setattr__(name, value)

    @property
    def mode(self: Self) -> str:
        """
        Get the mode for this dataset.
        Will be `tod` or `map`.

        Returns
        -------
        mode : str
            The dataset mode.
        """
        return self.info["mode"]

    @property
    def objective(self: Self) -> ObjectiveFunc:
        """
        Get the objective function for this dataset.

        Returns
        -------
        objective : ObjectiveFunc
            The objective function.
        """
        return self.info["objective"]

    @property
    def noise_class(self: Self) -> NoiseModel:
        """
        Get the noise class for this dataset.

        Returns
        -------
        noise_class : NoiseModel
            The class of the noise model that will be used for this dataset.
            This field is not part of the initialization function.
        """
        return self.info["noise_class"]

    @property
    def noise_args(self: Self) -> tuple:
        """
        Get the noise arguments for this dataset.

        Returns
        -------
        noise_args : tuple
            Positional arguments to be used by the noise model.
            This field is not part of the initialization function.
        """
        return self.info["noise_args"]

    @property
    def noise_kwargs(self: Self) -> tuple:
        """
        Get the noise keyword arguments for this dataset.

        Returns
        -------
        noise_kwargs : dict
            Keyword arguments to be used by the noise model.
            This field is not part of the initialization function.
        """
        return self.info["noise_kwargs"]

    def check_completeness(self: Self):
        """
        Check if all fields are actually populated and raise an error if not.

        Raises
        ------
        ValueError
            If the dataset is missing some fields.
            If `self.info` is missing some required info.
            If `self.mode` is not a valid mode.
            If `self.objective` is not a valid objective function.
        """
        missing = [
            fname
            for fname in self.__dataclass_fields__.keys()
            if fname not in self.__dict__
        ]
        if len(missing) > 0:
            raise ValueError(f"Datset is missing the following fields: {missing}")

        required_info = np.array(
            ["mode", "objective", "noise_class", "noise_args", "noise_kwargs"]
        )
        contained_info = list(self.info.keys())
        missing_info = required_info[~np.isin(required_info, contained_info)]
        if len(missing_info) > 0:
            raise ValueError(
                f"(Dataset info is missing the following fields: {missing_info}"
            )

        if self.info["mode"] not in ["tod", "map"]:
            raise ValueError("Dataset info contained invalid mode")
        if not isinstance(self.info["objective"], ObjectiveFunc):
            raise ValueError("Dataset info contained invalid objective function")

    # Functions for making this a pytree
    # Don't call this on your own
    def tree_flatten(self) -> tuple[tuple, tuple]:
        if "datavec" in self.__dict__:
            children = (self.datavec,)
        else:
            children = (None,)
        if "metadata" in self.__dict__:
            children += (self.metadata,)
        else:
            children += (None,)
        if "prefactor" in self.__dict__:
            children += (self.prefactor,)
        else:
            children += (None,)
        aux_data = (
            self.name,
            self.get_files,
            self.load,
            self.get_info,
            self.make_metadata,
            self.preproc,
            self.postproc,
            self.postfit,
            self.global_comm,
        )
        if "info" in self.__dict__:
            aux_data += (self.info,)
        else:
            aux_data += (None,)

        return (children, aux_data)

    @classmethod
    def tree_unflatten(cls, aux_data, children) -> Self:
        (datavec, metadata, prefactor) = children
        name = aux_data[0]
        funcs_comm = aux_data[1:9]
        info = aux_data[9]
        dataset = cls(name, *funcs_comm)
        if datavec is not None:
            dataset.datavec = datavec
        if info is not None:
            dataset.info = info
        if metadata is not None:
            dataset.metadata = metadata
        if prefactor is not None:
            dataset.prefactor = prefactor
        return dataset<|MERGE_RESOLUTION|>--- conflicted
+++ resolved
@@ -149,65 +149,7 @@
         """
         ...
 
-<<<<<<< HEAD
-=======
-
-@runtime_checkable
-class MakeBackMap(Protocol):
-    """
-    Function that load the background map.
-    If you don't need a background map just write a dummy function to return `jnp.array([[1]])`.
-    See docstring of `__call__` for details on the parameters and returns.
-    """
-
-    def __call__(self: Self, dset_name: str, cfg: dict, info: dict) -> Array:
-        """
-        Parameters
-        ----------
-        dset_name : str
-            The name of the dataset to get file list for.
-        cfg : dict
-            The loaded `witcher` config.
-        info : dict
-            Dictionairy containing dataset information.
-
-        Returns
-        -------
-        back_map : Array
-            The background map to add to the model.
-            Should be a 2D array.
-        """
-        ...
-
-
-@runtime_checkable
-class MakeExpMaps(Protocol):
-    """
-    Function that load the exposure maps.
-    If you don't need a exposure maps just write a dummy function to return `jnp.array([[1]])`.
-    See docstring of `__call__` for details on the parameters and returns.
-    """
-
-    def __call__(self: Self, dset_name: str, cfg: dict, info: dict) -> Array:
-        """
-        Parameters
-        ----------
-        dset_name : str
-            The name of the dataset to get file list for.
-        cfg : dict
-            The loaded `witcher` config.
-        info : dict
-            Dictionairy containing dataset information.
-
-        Returns
-        -------
-        exp_maps : Array
-            The exposure maps to multiply with the model substructures.
-            Should be a 2D array.
-        """
-        ...
-
->>>>>>> 196494e1
+
 
 @runtime_checkable
 class PreProc(Protocol):
