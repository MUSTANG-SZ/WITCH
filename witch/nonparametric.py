--- conflicted
+++ resolved
@@ -193,7 +193,6 @@
 
 def para_to_non_para(
     model,
-<<<<<<< HEAD
     n_rounds: Optional[int],
     to_copy: list[str],
     rmax: float,
@@ -201,11 +200,6 @@
     sig_params: list[int],
     default: tuple[int, ...],
     mm_cfg: dict,
-=======
-    n_rounds: Optional[int] = None,
-    to_copy: list[str] = ["gnfw", "gnfw_rs", "a10", "isobeta", "uniform"],
-    sig_params: list[str] = ["amp", "P0"],
->>>>>>> f58a59fb
 ) -> Model:
     """
     Function which approximately converts cluster profiles into a non-parametric form. Note this is
@@ -219,7 +213,6 @@
         Number of rounds to fit for output model. If none, copy from self
     to_copy : list[str]
         List of structures, by name, to copy.
-<<<<<<< HEAD
     rmax : float
         Maximum radius of the rbins
     struct_num : int
@@ -231,11 +224,6 @@
         Default rbins to be returned if generation fails.
     mm_cfg: dict
         MetaModel config, parameter_map will be modified if need be.
-=======
-    sig_params: list[str], default: ["amp", "P0"]
-        Parameters to consider for computing significance.
-        Only first match will be used.
->>>>>>> f58a59fb
     Returns
     -------
     Model : Model
@@ -271,11 +259,7 @@
 
     rs, bin1d, _ = wu.bin_map(pressure, pixsize)
 
-<<<<<<< HEAD
     rbins = get_rbins(cur_model, rmax, struct_num, sig_params, default)
-=======
-    rbins = get_rbins(cur_model, sig_params=sig_params)
->>>>>>> f58a59fb
     rbins = np.append(rbins, np.array([np.amax(rs)]))
 
     condlist = [
