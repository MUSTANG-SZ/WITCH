import glob
import os

import jax.numpy as jnp
from astropy.io import fits
from astropy.wcs import WCS
from jax import Array
from jitkasi.solutions import SolutionSet, maps
from mpi4py import MPI

import witch.utils as wu
from witch.containers import MetaModel
from witch.dataset import DataSet
from witch.fitter import print_once

from ...objective import poisson_objective


def get_files(dset_name: str, cfg: dict) -> list:
    maproot = cfg["paths"].get("data", cfg["paths"]["xmaps"])
    if not os.path.isabs(maproot):
        maproot = os.path.join(
            os.environ.get("WITCH_DATROOT", os.environ["HOME"]), maproot
        )
    maproot_dset = os.path.join(maproot, dset_name)
    if os.path.isdir(maproot_dset):
        maproot = maproot_dset
    map_glob = cfg["datasets"][dset_name].get("glob", "*data*.fits")
    map_names = glob.glob(os.path.join(maproot, map_glob))
    map_names.sort()
    nmaps = cfg["datasets"][dset_name].get("nmaps", None)
    fnames = map_names[:nmaps]
    return fnames


def load_maps(
    dset_name: str, cfg: dict, fnames: list, comm: MPI.Intracomm
) -> SolutionSet:
    map_names = fnames
    map_glob = cfg["datasets"][dset_name].get("glob", "*data*.fits")

    imaps = []
    for fname in map_names:
        name = os.path.basename(fname)[: (1 - len(map_glob))]
        # The actual map
        f: fits.HDUList = fits.open(fname)
        wcs = WCS(f[0].header)  # type: ignore
        dat = jnp.array(f[0].data.copy().T)  # type: ignore
        f.close()
        imaps += [maps.WCSMap(name, dat, comm, wcs, "nn")]
    mapset = SolutionSet(imaps, comm)
    return mapset


def get_info(dset_name: str, cfg: dict, mapset: SolutionSet) -> dict:
    _ = (dset_name, cfg, mapset)
    prefactor = eval(str(cfg["datasets"][dset_name]["prefactor"]))
    return {
        "mode": "map",
        "prefactor": prefactor,
        "objective": poisson_objective,
    }


def make_metadata(dset_name: str, cfg: dict, comm: MPI.Intracomm) -> tuple:
    maproot = cfg["paths"].get("data", cfg["paths"]["xmaps"])
    if not os.path.isabs(maproot):
        maproot = os.path.join(
            os.environ.get("WITCH_DATROOT", os.environ["HOME"]), maproot
        )
    maproot_dset = os.path.join(maproot, dset_name)
    if os.path.isdir(maproot_dset):
        maproot = maproot_dset
    
    #import beams
    beam_glob = cfg["datasets"][dset_name].get("glob", "*psf*.fits")
    beam_fnames = glob.glob(os.path.join(maproot, beam_glob))
    beam_fnames.sort()
    beams = []
    for fname in beam_fnames:
        name = os.path.splitext(os.path.basename(fname))[0]
        # The actual map
        f: fits.HDUList = fits.open(fname)
        wcs = WCS(f[0].header)  # type: ignore
        dat = jnp.array(f[0].data.copy().T)  # type: ignore
        f.close()
        beams += [maps.WCSMap(name, dat, comm, wcs, "nn")]
<<<<<<< HEAD
    
    #import exposure maps
    exp_glob = cfg["datasets"][dset_name].get("glob", "*exp*.fits")
    exp_fnames = glob.glob(os.path.join(maproot, exp_glob))
    exp_fnames.sort()
=======

    return beams


def make_exp_maps(dset_name: str, cfg: dict, comm: MPI.Intracomm) -> Array:
    maproot = cfg["paths"].get("data", cfg["paths"]["xmaps"])
    if not os.path.isabs(maproot):
        maproot = os.path.join(
            os.environ.get("WITCH_DATROOT", os.environ["HOME"]), maproot
        )
    maproot_dset = os.path.join(maproot, dset_name)
    if os.path.isdir(maproot_dset):
        maproot = maproot_dset
    map_glob = cfg["datasets"][dset_name].get("glob", "*exp*.fits")
    fnames = glob.glob(os.path.join(maproot, map_glob))
    fnames.sort()

>>>>>>> f0f6affd
    exp_maps = []
    for fname in exp_fnames:
        name = os.path.splitext(os.path.basename(fname))[0]
        # The actual map
        f: fits.HDUList = fits.open(fname)
        wcs = WCS(f[0].header)  # type: ignore
        dat = jnp.array(f[0].data.copy().T)  # type: ignore
        f.close()
        exp_maps += [maps.WCSMap(name, dat, comm, wcs, "nn")]
<<<<<<< HEAD
    
    #import background map
    back_glob = cfg["datasets"][dset_name].get("glob", "*back*.fits")
    back_fname = glob.glob(os.path.join(maproot, back_glob))[0]
    back_name = os.path.splitext(os.path.basename(back_fname))[0]
=======

    return exp_maps


def make_back_map(dset_name: str, cfg: dict, comm: MPI.Intracomm) -> Array:
    maproot = cfg["paths"].get("data", cfg["paths"]["xmaps"])
    if not os.path.isabs(maproot):
        maproot = os.path.join(
            os.environ.get("WITCH_DATROOT", os.environ["HOME"]), maproot
        )
    maproot_dset = os.path.join(maproot, dset_name)
    if os.path.isdir(maproot_dset):
        maproot = maproot_dset
    map_glob = cfg["datasets"][dset_name].get("glob", "*back*.fits")
    fname = glob.glob(os.path.join(maproot, map_glob))[0]

    name = os.path.splitext(os.path.basename(fname))[0]
>>>>>>> f0f6affd
    # The actual map
    f: fits.HDUList = fits.open(fname)
    wcs = WCS(f[0].header)  # type: ignore
    dat = jnp.array(f[0].data.copy().T)  # type: ignore
    f.close()
    back_map = [maps.WCSMap(name, dat, comm, wcs, "nn")]

    meta_list = [beams, exp_maps, back_map]
    metadata = tuple(meta_list)
    print('type metadata: ', type(metadata[0][0]))
    return metadata


def preproc(dset: DataSet, cfg: dict, metamodel: MetaModel):
    _ = (dset, cfg, metamodel)


def postproc(dset: DataSet, cfg: dict, metamodel: MetaModel):
    _ = (dset, cfg, metamodel)


def postfit(dset: DataSet, cfg: dict, metamodel: MetaModel):
    outdir = dset.info["outdir"]
    # Residual map (or with noise from residual)
    res_map = cfg.get("res_map", cfg.get("map", True))
    mod_map = cfg.get("model_map", cfg.get("map", True))
    if res_map or mod_map:
        # Compute residual and either set it to the data or use it for noise
        if metamodel is None:
            raise ValueError(
                "Somehow trying to make a residual or model map with no model defined!"
            )
        dset_ind = metamodel.get_dataset_ind(dset.name)
        for i, imap in enumerate(dset.datavec):
            pred = metamodel.model_proj(dset_ind, i)

            if res_map:
                imap.data = imap.data - pred
                hdu = fits.PrimaryHDU(data=imap.data, header=imap.wcs.to_header())
                hdul = fits.HDUList([hdu])
                hdul.writeto(
                    os.path.join(outdir, dset.name, f"{imap.name}_residual.fits"),
                    overwrite=True,
                )

            if mod_map:
                imap.data = pred
                hdu = fits.PrimaryHDU(data=imap.data, header=imap.wcs.to_header())
                hdul = fits.HDUList([hdu])
                hdul.writeto(
                    os.path.join(outdir, dset.name, f"{imap.name}_truth.fits"),
                    overwrite=True,
                )
    # Make Model maps
    if cfg.get("model_map", cfg.get("map", True)):
        print_once("Making model map")
        if model is None:
            raise ValueError(
                "Somehow trying to make a model map with no model defined!"
            )
        for imap in mapset:
            x, y = imap.xy
            pred = model.to_map(x * wu.rad_to_arcsec, y * wu.rad_to_arcsec)
            imap.data = pred

            hdu = fits.PrimaryHDU(data=imap.data, header=imap.wcs.to_header())
            hdul = fits.HDUList([hdu])
            hdul.writeto(
                os.path.join(outdir, dset_name, f"{imap.name}_truth.fits"),
                overwrite=True,
            )<|MERGE_RESOLUTION|>--- conflicted
+++ resolved
@@ -85,16 +85,8 @@
         dat = jnp.array(f[0].data.copy().T)  # type: ignore
         f.close()
         beams += [maps.WCSMap(name, dat, comm, wcs, "nn")]
-<<<<<<< HEAD
-    
-    #import exposure maps
-    exp_glob = cfg["datasets"][dset_name].get("glob", "*exp*.fits")
-    exp_fnames = glob.glob(os.path.join(maproot, exp_glob))
-    exp_fnames.sort()
-=======
 
     return beams
-
 
 def make_exp_maps(dset_name: str, cfg: dict, comm: MPI.Intracomm) -> Array:
     maproot = cfg["paths"].get("data", cfg["paths"]["xmaps"])
@@ -109,7 +101,6 @@
     fnames = glob.glob(os.path.join(maproot, map_glob))
     fnames.sort()
 
->>>>>>> f0f6affd
     exp_maps = []
     for fname in exp_fnames:
         name = os.path.splitext(os.path.basename(fname))[0]
@@ -119,16 +110,8 @@
         dat = jnp.array(f[0].data.copy().T)  # type: ignore
         f.close()
         exp_maps += [maps.WCSMap(name, dat, comm, wcs, "nn")]
-<<<<<<< HEAD
-    
-    #import background map
-    back_glob = cfg["datasets"][dset_name].get("glob", "*back*.fits")
-    back_fname = glob.glob(os.path.join(maproot, back_glob))[0]
-    back_name = os.path.splitext(os.path.basename(back_fname))[0]
-=======
 
     return exp_maps
-
 
 def make_back_map(dset_name: str, cfg: dict, comm: MPI.Intracomm) -> Array:
     maproot = cfg["paths"].get("data", cfg["paths"]["xmaps"])
@@ -143,7 +126,6 @@
     fname = glob.glob(os.path.join(maproot, map_glob))[0]
 
     name = os.path.splitext(os.path.basename(fname))[0]
->>>>>>> f0f6affd
     # The actual map
     f: fits.HDUList = fits.open(fname)
     wcs = WCS(f[0].header)  # type: ignore
