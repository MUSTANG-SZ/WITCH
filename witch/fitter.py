"""
Master fitting and map making script.
You typically want to run the `witcher` command instead of this.
"""

import argparse as argp
import os
import sys
import time
from copy import deepcopy
from importlib import import_module

import corner
import jax
import jax.numpy as jnp
import matplotlib.pyplot as plt
import mpi4jax
import numpy as np
import yaml
from mpi4py import MPI
from typing_extensions import Any, Unpack

from . import utils as wu
from .containers import Model, Model_xfer
from .dataset import DataSet
from .fitting import run_lmfit, run_mcmc

comm = MPI.COMM_WORLD.Clone()


def print_once(*args: Unpack[tuple[Any, ...]]):
    """
    Helper function to print only once when running with MPI.
    Only the rank 0 process will print.

    Parameters
    ----------
    *args : Unpack[tuple[Any, ...]]
        Arguments to pass to print.
    """
    if comm.Get_rank() == 0:
        print(*args)
        sys.stdout.flush()


def _make_parser() -> argp.ArgumentParser:
    # Parse arguments
    parser = argp.ArgumentParser(
        description="Fit cluster profiles using mikasi and minkasi_jax"
    )
    parser.add_argument("config", help="Path to config file")
    parser.add_argument(
        "--nofit",
        "-nf",
        action="store_true",
        help="Don't actually fit, just use values from config",
    )
    parser.add_argument(
        "--nosub",
        "-ns",
        action="store_true",
        help="Don't subtract the sim'd or fit model. Useful for mapmaking a sim'd cluster",
    )
    parser.add_argument(
        "--wnoise",
        "-wn",
        action="store_true",
        help="Use whitenoise instead of map noise. Only for use with sim",
    )
    parser.add_argument(
        "--cpu",
        "-cpu",
        default=False,
        type=bool,
        help="If True, then run on CPU. Otherwise and by default run GPU.",
    )
    return parser


def _mpi_fsplit(fnames, comm):
    rank = comm.Get_rank()
    nproc = comm.Get_size()
    if nproc > len(fnames):
        nproc = len(fnames)
        group = comm.Get_group()
        new_group = group.Incl(list(range(nproc)))
        new_comm = comm.Create(new_group)
        if rank >= len(fnames):
            print(f"More procs than files!, exiting process {rank}")
            MPI.Finalize()
            sys.exit(0)
        comm = new_comm
    return fnames[rank::nproc], comm


def process_tods(cfg, dataset, model):
    todvec = dataset.datavec
    info = dataset.info
    rank = todvec.comm.Get_rank()
    nproc = todvec.comm.Get_size()
    noise_class = info["noise_class"]
    noise_args = info["noise_args"]
    noise_kwargs = info["noise_kwargs"]
    sim = cfg.get("sim", False)
    if model is None and sim:
        raise ValueError("model cannot be None when simming!")
    model_cur = model
    xfer = info.get("info", "")
    if xfer:
        model_cur = Model_xfer.from_parent(model, xfer)

    for i, tod in enumerate(todvec.tods):
        if sim:
            if cfg["wnoise"]:
                temp = jnp.percentile(
                    jnp.diff(tod.data, axis=-1), jnp.array([33.0, 68.0]), axis=-1
                )
                scale = (temp[1] - temp[0]) / jnp.sqrt(8)
                tod.data = (
                    jax.random.normal(
                        jax.random.key(0), shape=tod.data.shape, dtype=tod.data.dtype
                    )
                    * scale[..., None]
                )
            else:
                tod.data *= tod.data * (-1) ** ((rank + nproc * i) % 2)

            pred = model_cur.to_tod(
                tod.x * wu.rad_to_arcsec, tod.y * wu.rad_to_arcsec
            ).block_until_ready()
            tod.data = tod.data + pred
        tod.data = tod.data - jnp.mean(tod.data, axis=-1)[..., None]
        tod.compute_noise(noise_class, None, *noise_args, **noise_kwargs)
    return todvec


def process_maps(cfg, dataset, model):
    sim = cfg.get("sim", False)
    mapset = dataset.datavec
    if model is None and sim:
        raise ValueError("model cannot be None when simming!")
    model_cur = model
    xfer = dataset.info.get("info", "")
    if xfer:
        model_cur = Model_xfer.from_parent(model, xfer)

    for imap in mapset:
        if sim:
            if jnp.all(imap.ivar == 0):
                print_once(
                    f"ivar for map {imap.name} is all 0! Filling with a dummy value but you should check your maps!"
                )
                imap.ivar = imap.ivar.at[:].set(cfg.get("default_ivar", 1e8))
            scale = 1.0 / jnp.sqrt(imap.ivar)
            avg_scale = np.nanmean(scale)
            print("Map noise: ", avg_scale)
            scale = jnp.nan_to_num(
                scale, nan=avg_scale, posinf=avg_scale, neginf=avg_scale
            )
            imap.data = (
                jax.random.normal(
                    jax.random.key(0), shape=imap.data.shape, dtype=imap.data.dtype
                )
                * scale
            )
            if not cfg["wnoise"]:
                print_once(
                    "Only white noise currently supported for map sims... simming map with white noise"
                )

            x, y = imap.xy
            pred = model_cur.to_map(
                x * wu.rad_to_arcsec, y * wu.rad_to_arcsec
            ).block_until_ready()
            imap.data = imap.data + pred
        print("Map scale: ", jnp.mean(jnp.abs(imap.data)))
        imap.data = imap.data - jnp.mean(imap.data)
        imap.compute_noise(
            dataset.noise_class, None, *dataset.noise_args, **dataset.noise_kwargs
        )
    return mapset


def get_outdir(cfg, model):
    outroot = cfg["paths"]["outroot"]
    if not os.path.isabs(outroot):
        outroot = os.path.join(
            os.environ.get("WITCH_OUTROOT", os.environ["HOME"]), outroot
        )

    name = ""
    if model is not None:
        name = model.name + ("_ns" * (not cfg["sub"]))
    outdir = os.path.join(outroot, cfg["name"], name)
    if "subdir" in cfg["paths"]:
        outdir = os.path.join(outdir, cfg["paths"]["subdir"])
    if model is not None:
        if cfg["fit"]:
            outdir = os.path.join(
                outdir,
                "-".join(
                    [
                        name
                        for name, to_fit in zip(model.par_names, model.to_fit_ever)
                        if to_fit
                    ]
                ),
            )
        else:
            outdir = os.path.join(outdir, "not_fit")
    if cfg["sim"] and model is not None:
        outdir += "-sim"

    print_once("Outputs can be found in", outdir)
    if comm.Get_rank() == 0:
        os.makedirs(outdir, exist_ok=True)
        with open(os.path.join(outdir, "config.yaml"), "w") as file:
            yaml.dump(cfg, file)

    return outdir


def _save_model(cfg, model, outdir, desc_str):
    if comm.Get_rank() != 0:
        return
    res_path = os.path.join(outdir, f"results_{desc_str}.dill")
    print_once("Saving results to", res_path)
    model.save(res_path)

    final = {"model": cfg["model"]}
    for i, (struct_name, structure) in zip(
        model.original_order, cfg["model"]["structures"].items()
    ):
        model_struct = model.structures[i]
        for par, par_name in zip(
            model_struct.parameters, structure["parameters"].keys()
        ):
            final["model"]["structures"][struct_name]["parameters"][par_name][
                "value"
            ] = [float(cur_par) for cur_par in par.val]
    with open(os.path.join(outdir, f"results_{desc_str}.yaml"), "w") as file:
        yaml.dump(final, file)


def _reestimate_noise(models, datasets):
    for i, dataset in enumerate(datasets):
        for data in dataset:
            if dataset.mode == "tod":
                pred = (
                    models[i]
                    .to_tod(data.x * wu.rad_to_arcsec, data.y * wu.rad_to_arcsec)
                    .block_until_ready()
                )
            else:
                x, y = data.xy
                pred = models[i].to_map(x * wu.rad_to_arcsec, y * wu.rad_to_arcsec)
            data.compute_noise(
                dataset.info["noise_class"],
                data.data - pred,
                *dataset.info["noise_args"],
                **dataset.info["noise_kwargs"],
            )
    return datasets


def _run_fit(
    cfg,
    models,
    datasets,
    outdir,
    r,
):
    for model in models:
        model.cur_round = r
    to_fit = np.array(models[0].to_fit)
    print_once(f"Starting round {r+1} of fitting with {np.sum(to_fit)} pars free")
    t1 = time.time()
    # TODO: Modify this to account for fit_dataset changes
    models, i, delta_chisq = run_lmfit(
        models,
        datasets,
        eval(str(cfg["fitting"].get("maxiter", "10"))),
        eval(str(cfg["fitting"].get("chitol", "1e-5"))),
    )
    _ = mpi4jax.barrier(comm=comm)
    t2 = time.time()
    print_once(
        f"Took {t2 - t1} s to fit with {i} iterations and final delta chisq of {delta_chisq}"
    )

    # TODO: Modify to save all models
    print_once(models[0])
    _save_model(cfg, models[0], outdir, f"fit{r}")

    datasets = _reestimate_noise(
        models,
        datasets,
    )
    return models, datasets


def _run_mcmc(cfg, model, dataset):
    print_once("Running MCMC")
    init_pars = np.array(model.pars.copy())
    t1 = time.time()
    model, samples = run_mcmc(
        model,
        dataset,
        num_steps=int(cfg["mcmc"].get("num_steps", 5000)),
        num_leaps=int(cfg["mcmc"].get("num_leaps", 10)),
        step_size=float(cfg["mcmc"].get("step_size", 0.02)),
        sample_which=int(cfg["mcmc"].get("sample_which", -1)),
        burn_in=float(cfg["mcmc"].get("burn_in", 0.1)),
        max_tries=int(cfg["mcmc"].get("max_tries", 20)),
    )
    _ = mpi4jax.barrier(comm=comm)
    t2 = time.time()
    print_once(f"Took {t2 - t1} s to run mcmc")

    message = str(model).split("\n")
    message[1] = "MCMC estimated pars:"
    print_once("\n".join(message))

    _save_model(cfg, model, dataset.info["outdir"], "mcmc")
    if comm.Get_rank() == 0:
        samples = np.array(samples)
        samps_path = os.path.join(dataset.info["outdir"], f"samples_mcmc.npz")
        print_once("Saving samples to", samps_path)
        np.savez_compressed(samps_path, samples=samples)
        try:
            to_fit = np.array(model.to_fit)
            # ranges = [prior if prior is not None else [0.5 * model.params[i], 2 * model.params[i]] for i, prior in enumerate(model.priors)]
            corner.corner(
                samples,
                labels=np.array(model.par_names)[to_fit],
                truths=init_pars[to_fit],
            )
            plt.savefig(os.path.join(dataset.info["outdir"], "corner.png"))
        except Exception as e:
            print_once(f"Failed to make corner plot with error: {str(e)}")
    else:
        # samples are incomplete on non root procs
        del samples

    dataset = _reestimate_noise(
        models,
        datasets,
        infos,
        modes,
    )
    return model, dataset


def fit_loop(models, cfg, datasets, comm, outdir):
    for model in models:
        if models is None:
            raise ValueError("Can't fit without a model defined!")
    if cfg["sim"]:
        models = list(models)
        # Remove structs we deliberately want to leave out of model
        for struct_name in cfg["model"]["structures"]:
            if cfg["model"]["structures"][struct_name].get("to_remove", False):
                for i, model in models:
                    model.remove_struct(struct_name)
        for i, model in enumerate(models):
            params = jnp.array(model.pars)
            par_offset = cfg.get("par_offset", 1.1)
            params = params.at[model.to_fit_ever].multiply(
                par_offset
            )  # Don't start at exactly the right value
            models[i] = model.update(params, model.errs, model.chisq)

    print_once("Compiling objective function")
    t0 = time.time()
    for i, (dataset, model) in enumerate(zip(datasets, models)):
        chisq, *_ = dataset.objective(model, dataset.DataVec, dataset.mode)
        models[i] = model.update(model.pars, model.errs, chisq)
    print_once(f"Took {time.time() - t0} s to compile")

    models = tuple(models)
    message = str(models[0]).split("\n")
    message[1] = "Starting pars:"
    print_once("\n".join(message))
    for r in range(models[0].n_rounds):  # TODO: enforce n_rounds same for all models
        models, datasets = _run_fit(
            cfg,
            models,
            datasets,
            outdir,
            r,
        )
        _ = mpi4jax.barrier(comm=comm)

    if "mcmc" in cfg and cfg["mcmc"].get("run", True):
        print_once("No mcmc yet!")
        # model, dataset = _run_mcmc(
        #     cfg,
        #     model,
        #     dataset,
        #     outdir,
        #     noise_class,
        #     noise_args,
        #     noise_kwargs,
        #     info["mode"],
        # )
        _ = mpi4jax.barrier(comm=comm)
    # Save final pars
    final = {"model": cfg["model"]}
    model = models[0]  # TEMP
    for i, (struct_name, structure) in zip(
        model.original_order, cfg["model"]["structures"].items()
    ):
        model_struct = model.structures[i]
        for par, par_name in zip(
            model_struct.parameters, structure["parameters"].keys()
        ):
            final["model"]["structures"][struct_name]["parameters"][par_name][
                "value"
            ] = par.val
    with open(os.path.join(outdir, "fit_params.yaml"), "w") as file:
        yaml.dump(final, file)

    return models


def deep_merge(a: dict, b: dict) -> dict:
    """
    Based on https://gist.github.com/angstwad/bf22d1822c38a92ec0a9?permalink_comment_id=3517209
    """
    result = deepcopy(a)
    for bk, bv in b.items():
        av = result.get(bk)
        if isinstance(av, dict) and isinstance(bv, dict):
            result[bk] = deep_merge(av, bv)
        else:
            result[bk] = deepcopy(bv)
    return result


def load_config(start_cfg, cfg_path):
    """
    We want to load a config and if it has the key "base",
    load that as well and merge them.
    We only want to take things from base that are not in the original config
    so we merge the original into the newly loaded one.
    """
    with open(cfg_path) as file:
        new_cfg = yaml.safe_load(file)
    cfg = deep_merge(new_cfg, start_cfg)
    if "base" in new_cfg:
        base_path = new_cfg["base"]
        if not os.path.isabs(base_path):
            base_path = os.path.join(os.path.dirname(cfg_path), base_path)
        return load_config(cfg, base_path)
    return cfg


def main():
    if "MJ_TODROOT" in os.environ:
        if "WITCH_DATROOT" not in os.environ:
            print_once(
                "You are using MJ_TODROOT, this is depreciated in favor of WITCH_DATROOT. Setting WITCH_DATROOT to the value of MJ_TODROOT..."
            )
            os.environ["WITCH_DATROOT"] = os.environ["MJ_TODROOT"]
        else:
            print_once(
                "Both WITCH_DATROOT and MJ_TODROOT provided! MJ_TODROOT is depreciated, using WITCH_DATROOT..."
            )

    if "MJ_OUTROOT" in os.environ:
        if "WITCH_OUTROOT" not in os.environ:
            print_once(
                "You are using MJ_OUTROOT, this is depreciated in favor of WITCH_OUTROOT. Setting WITCH_OUTROOT to the value of MJ_OUTROOT..."
            )
            os.environ["WITCH_OUTROOT"] = os.environ["MJ_OUTROOT"]
        else:
            print_once(
                "Both WITCH_OUTROOT and MJ_OUTROOT provided! MJ_OUTROOT is depreciated, using WITCH_OUTROOT..."
            )

    parser = _make_parser()
    args = parser.parse_args()

    if args.cpu == True:
        jax.config.update("jax_platform_name", "cpu")

    # TODO: Serialize cfg to a data class (pydantic?)
    cfg = load_config({}, args.config)
    cfg["fit"] = cfg.get("fit", "model" in cfg)
    cfg["sim"] = cfg.get("sim", False)
    cfg["wnoise"] = cfg.get("wnoise", False)
    cfg["map"] = cfg.get("map", True)
    cfg["sub"] = cfg.get("sub", True)
    cfg["mem_starved"] = cfg.get("mem_starved", False)
    if args.wnoise:
        cfg["wnoise"] = True
    if args.nosub:
        cfg["sub"] = False
    if args.nofit:
        cfg["fit"] = False

    # Do imports
    for module, name in cfg.get("imports", {}).items():
        mod = import_module(module)
        if isinstance(name, str):
            locals()[name] = mod
        elif isinstance(name, list):
            for n in name:
                locals()[n] = getattr(mod, n)
        else:
            raise TypeError("Expect import name to be a string or a list")

    # Get the functions needed to work with out dataset
    dset_names = list(cfg["datasets"].keys())
    models = []
    datasets = []
    outdir = None
    for dset_name in dset_names:
        dset_name = list(cfg["datasets"].keys())[0]
        if "load_tods" in cfg["datasets"][dset_name]["funcs"]:
            cfg["datasets"][dset_name]["funcs"]["load"] = cfg["datasets"][dset_name][
                "funcs"
            ]["load_tods"]
        elif "load_maps" in cfg["datasets"][dset_name]["funcs"]:
            cfg["datasets"][dset_name]["funcs"]["load"] = cfg["datasets"][dset_name][
                "funcs"
            ]["load_maps"]
        get_files = eval(cfg["datasets"][dset_name]["funcs"]["get_files"])
        load = eval(cfg["datasets"][dset_name]["funcs"]["load"])
        get_info = eval(cfg["datasets"][dset_name]["funcs"]["get_info"])
        make_beam = eval(cfg["datasets"][dset_name]["funcs"]["make_beam"])
        preproc = eval(cfg["datasets"][dset_name]["funcs"]["preproc"])
        postproc = eval(cfg["datasets"][dset_name]["funcs"]["postproc"])
        postfit = eval(cfg["datasets"][dset_name]["funcs"]["postfit"])
        dataset = DataSet(
            dset_name, get_files, load, get_info, make_beam, preproc, postproc, postfit
        )

        # Get data
        fnames = get_files(dset_name, cfg)
        global comm
        fnames, comm = _mpi_fsplit(fnames, comm)
        dataset.datavec = load(dset_name, cfg, fnames, comm)

        # Get any info we need specific to an expiriment
        dataset.info = get_info(dset_name, cfg, dataset)

        # Get the beam
        beam = make_beam(dset_name, cfg, dataset.info)

        # Define the model and get stuff setup fitting
        if "model" in cfg:
            model = Model.from_cfg(cfg, beam, dataset.info["prefactor"])
        else:
            model = None
            print_once("No model defined, setting fit, sim, and sub to False")
            cfg["fit"] = False
            cfg["sim"] = False
            cfg["sub"] = False

        # Setup noise
        noise_class = eval(str(cfg["datasets"][dset_name]["noise"]["class"]))
        noise_args = tuple(eval(str(cfg["datasets"][dset_name]["noise"]["args"])))
        noise_kwargs = eval(str(cfg["datasets"][dset_name]["noise"]["kwargs"]))
        dataset.info["noise_class"] = noise_class
        dataset.info["noise_args"] = noise_args
        dataset.info["noise_kwargs"] = noise_kwargs

        if "base" in cfg.keys():
            del cfg[
                "base"
            ]  # We've collated to the cfg files so no need to keep the base

        outdir = get_outdir(cfg, model)
        os.makedirs(os.path.join(outdir, dset_name), exist_ok=True)
        dataset.info["outdir"] = outdir

        # Process the data
        preproc(dset_name, cfg, dataset, model, dataset.info)
        if dataset.mode == "tod":
            dataset.datavec = process_tods(cfg, dataset, model)
        elif dataset.mode == "map":
            dataset.datavec = process_maps(cfg, dataset, model)
        dataset = jax.block_until_ready(dataset)
        postproc(dset_name, cfg, dataset, model, dataset.info)
        models.append(model)
        datasets.append(dataset)

    datasets = tuple(datasets)

    # Now we fit
<<<<<<< HEAD
    to_fit = cfg.get("fit", True)
    if to_fit and outdir is not None:
        models = fit_loop(models, cfg, datasets, comm, outdir)
        for dset_name, dataset, model in zip(dset_names, datasets, models):
            dataset.postfit(dset_name, cfg, dataset, model, dataset.info)
=======
    if cfg["fit"]:
        model = fit_loop(
            model,
            cfg,
            dataset,
            comm,
        )

    postfit(dset_name, cfg, dataset.datavec, model, dataset.info)

    if "nonpara" in cfg:
        to_copy = cfg["nonpara"].get("to_copy", "")
        n_rounds = cfg["nonpara"].get("n_rounds", None)
        sig_params = cfg["nonpara"].get("sig_params", "")
        if to_copy == "":
            raise ValueError("To copy must be specified")
        if sig_params == "":
            raise ValueError("Significance parameter must be specified")

        nonpara_model = model.para_to_non_para(
            n_rounds=n_rounds, to_copy=to_copy, sig_params=sig_params
        )
        outdir = get_outdir(cfg, model)
        dataset.info["outdir"] = outdir
        fit_loop(
            nonpara_model,
            cfg,
            dataset,
            comm,
        )
        postfit(dset_name, cfg, dataset.datavec, nonpara_model, dataset.info)
>>>>>>> 1a095ded

    print_once("Outputs can be found in", outdir)<|MERGE_RESOLUTION|>--- conflicted
+++ resolved
@@ -589,44 +589,34 @@
     datasets = tuple(datasets)
 
     # Now we fit
-<<<<<<< HEAD
     to_fit = cfg.get("fit", True)
     if to_fit and outdir is not None:
         models = fit_loop(models, cfg, datasets, comm, outdir)
         for dset_name, dataset, model in zip(dset_names, datasets, models):
             dataset.postfit(dset_name, cfg, dataset, model, dataset.info)
-=======
-    if cfg["fit"]:
-        model = fit_loop(
-            model,
-            cfg,
-            dataset,
-            comm,
-        )
-
-    postfit(dset_name, cfg, dataset.datavec, model, dataset.info)
-
-    if "nonpara" in cfg:
-        to_copy = cfg["nonpara"].get("to_copy", "")
-        n_rounds = cfg["nonpara"].get("n_rounds", None)
-        sig_params = cfg["nonpara"].get("sig_params", "")
-        if to_copy == "":
-            raise ValueError("To copy must be specified")
-        if sig_params == "":
-            raise ValueError("Significance parameter must be specified")
-
-        nonpara_model = model.para_to_non_para(
-            n_rounds=n_rounds, to_copy=to_copy, sig_params=sig_params
-        )
-        outdir = get_outdir(cfg, model)
-        dataset.info["outdir"] = outdir
-        fit_loop(
-            nonpara_model,
-            cfg,
-            dataset,
-            comm,
-        )
-        postfit(dset_name, cfg, dataset.datavec, nonpara_model, dataset.info)
->>>>>>> 1a095ded
+        if "nonpara" in cfg:
+            to_copy = cfg["nonpara"].get("to_copy", "")
+            n_rounds = cfg["nonpara"].get("n_rounds", None)
+            sig_params = cfg["nonpara"].get("sig_params", "")
+            if to_copy == "":
+                raise ValueError("To copy must be specified")
+            if sig_params == "":
+                raise ValueError("Significance parameter must be specified")
+
+            nonpara_models = []
+            for dset_name, dataset, model in zip(dset_names, datasets, models):
+                nonpara_model = model.para_to_non_para(
+                    n_rounds=n_rounds, to_copy=to_copy, sig_params=sig_params
+                )
+                outdir = get_outdir(cfg, model)
+                dataset.info["outdir"] = outdir
+                nonpara_models += [nonpara_model]
+            nonpara_models = fit_loop(nonpara_models, cfg, datasets, comm, outdir)
+            for dset_name, dataset, nonpara_model in zip(
+                dset_names, datasets, nonpara_models
+            ):
+                dataset.postfit(
+                    dset_name, cfg, dataset.datavec, nonpara_model, dataset.info
+                )
 
     print_once("Outputs can be found in", outdir)