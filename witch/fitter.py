--- conflicted
+++ resolved
@@ -23,13 +23,9 @@
 from typing_extensions import Any, Unpack
 
 from . import utils as wu
-<<<<<<< HEAD
 from .containers import Model, Model_xfer
-from .fitting import fit_tods, objective
-=======
-from .containers import Model
 from .fitting import fit_tods, objective, run_mcmc
->>>>>>> 1fa4343f
+
 
 comm = MPI.COMM_WORLD.Clone()
 
@@ -411,7 +407,6 @@
                 cfg, model, todvec, outdir, noise_class, noise_args, noise_kwargs
             )
             _ = mpi4jax.barrier(comm=comm)
-<<<<<<< HEAD
         # Save final pars
         final = {"model": cfg["model"]}
         for i, (struct_name, structure) in zip(
@@ -426,8 +421,7 @@
                 ] = par.val
         with open(os.path.join(outdir, "fit_params.yaml"), "w") as file:
             yaml.dump(final, file)
-=======
->>>>>>> 1fa4343f
+
 
     postfit(dset_name, cfg, todvec, model, info)
 
