--- conflicted
+++ resolved
@@ -110,11 +110,7 @@
         dset: 1
         + (nproc - len(fnames))
         * (len(fnames[dset]) - 1)
-<<<<<<< HEAD
         / max(1, (len(flat_fnames) - len(fnames)))
-=======
-        / max((len(flat_fnames) - len(fnames)), 1)
->>>>>>> f58a59fb
         for dset in fnames.keys()
     }
     nprocs = iteround.saferound(nprocs, 0)
@@ -153,13 +149,9 @@
     return fnames_local, comm, comms_local
 
 
-<<<<<<< HEAD
 def process_tods(cfg, dataset, metamodel):
     todvec = dataset.datavec
     info = dataset.info
-=======
-def process_tods(cfg, todvec, info, model):
->>>>>>> f58a59fb
     rank = todvec.comm.Get_rank()
     nproc = todvec.comm.Get_size()
     sim = cfg.get("sim", False)
@@ -199,7 +191,6 @@
     return todvec
 
 
-<<<<<<< HEAD
 def process_maps(cfg, dataset, metamodel):
     mapset = dataset.datavec
     info = dataset.info
@@ -208,17 +199,6 @@
         raise ValueError("metamodel cannot be None when simming!")
     metamodel_cur = metamodel
     xfer = info.get("info", "")
-=======
-def process_maps(cfg, mapset, info, model):
-    noise_class = info["noise_class"]
-    noise_args = info["noise_args"]
-    noise_kwargs = info["noise_kwargs"]
-    sim = cfg.get("sim", False)
-    if model is None and sim:
-        raise ValueError("model cannot be None when simming!")
-    model_cur = model
-    xfer = info.get("xfer", "")
->>>>>>> f58a59fb
     if xfer:
         metamodel_cur = deepcopy(metamodel)
         metamodel_cur.models = tuple(
@@ -253,14 +233,9 @@
             pred = metamodel_cur.model_proj(dset_ind, i)
             imap.data = imap.data + pred
         print("Map scale: ", jnp.mean(jnp.abs(imap.data)))
-<<<<<<< HEAD
         imap.compute_noise(
             dataset.noise_class, None, *dataset.noise_args, **dataset.noise_kwargs
         )
-=======
-        imap.data = imap.data - jnp.mean(imap.data)
-        imap.compute_noise(noise_class, None, *noise_args, **noise_kwargs)
->>>>>>> f58a59fb
     return mapset
 
 
@@ -422,20 +397,10 @@
     return metamodel
 
 
-<<<<<<< HEAD
 def fit_loop(metamodel, cfg, comm, nonpara=False):
     if metamodel is None:
-        raise ValueError("Can't fit without a model defined!")
+        raise ValueError("Can't fit without metamodel defined!")
     if cfg["sim"] and not nonpara:
-=======
-def fit_loop(models, cfg, datasets, comm, outdir):
-    models = list(models)
-    for model in models:
-        if models is None:
-            raise ValueError("Can't fit without a model defined!")
-    models = list(models)
-    if cfg["sim"]:
->>>>>>> f58a59fb
         # Remove structs we deliberately want to leave out of model
         metamodel = metamodel.remove_structs(cfg)
 
@@ -667,7 +632,6 @@
     outdir = get_outdir(cfg, metamodel)
     cfg["outdir"] = outdir
 
-<<<<<<< HEAD
     # Now process
     for dataset in metamodel.datasets:
         os.makedirs(os.path.join(outdir, dataset.name), exist_ok=True)
@@ -680,14 +644,6 @@
         elif dataset.mode == "map":
             dataset.datavec = process_maps(cfg, dataset, metamodel)
         comm.barrier()
-=======
-        # Process the data
-        preproc(dset_name, cfg, dataset.datavec, model, dataset.info)
-        if dataset.mode == "tod":
-            dataset.datavec = process_tods(cfg, dataset.datavec, dataset.info, model)
-        elif dataset.mode == "map":
-            dataset.datavec = process_maps(cfg, dataset.datavec, dataset.info, model)
->>>>>>> f58a59fb
         dataset = jax.block_until_ready(dataset)
         dataset.postproc(dataset, cfg, metamodel)
     comm.barrier()
