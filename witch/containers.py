--- conflicted
+++ resolved
@@ -743,15 +743,11 @@
     @classmethod
     def from_parent(cls, parent, xfer_str) -> Self:
         xfer = load_xfer(xfer_str)
-<<<<<<< HEAD
+
         pixsize = np.abs(parent.xyz[1][0][1]-parent.xyz[1][0][0]) 
         ks = xfer[0,0:] * pixsize #This picks up an extra dim?
         xfer_vals = xfer[1,0:]
-=======
-        pixsize = np.abs(parent.xyz[0][1] - parent.xyz[0][0])
-        ks = xfer[0, 0:] * pixsize  # This picks up an extra dim?
-        xfer_vals = xfer[1, 0:]
->>>>>>> 8f139d3b
+
         my_dict = {}
         for key in parent.__dataclass_fields__.keys():
             if parent.__dataclass_fields__[key].init:
