"""
Core module for generating models aed their gradients.
"""

from functools import partial

import jax
import jax.numpy as jnp

from .structure import (
    add_exponential,
    add_powerlaw,
    add_powerlaw_cos,
    add_uniform,
    egaussian,
    gaussian,
    gnfw,
    isobeta,
)
from .utils import fft_conv

jax.config.update("jax_enable_x64", True)
# jax.config.update("jax_platform_name", "gpu")

N_PAR_ISOBETA = 9
N_PAR_GNFW = 14
N_PAR_GAUSSIAN = 4
N_PAR_EGAUSSIAN = 9
N_PAR_UNIFORM = 8
N_PAR_EXPONENTIAL = 14
N_PAR_POWERLAW = 11

ARGNUM_SHIFT = 13


def helper(
    params,
    tod,
    xyz,
    dx,
    beam,
    argnums,
    re_eval,
    par_idx,
    n_isobeta=0,
    n_gnfw=0,
    n_gaussian=0,
    n_egaussian=0,
    n_uniform=0,
    n_exponential=0,
    n_powerlaw=0,
    n_powerlaw_cos=0,
):
    """
    Helper function to be used when fitting with Minkasi.
    Use functools.partial to set all parameters but params and tod before passing to Minkasi.

    Arguments:

        params: 1D array of model parameters.

        tod: The TOD, assumed that idx and idy are in tod.info.
             Optionally also include id_inv. In this case it is assumed that
             idx and idy are flattened and passed through np.unique such that
             each (idx[i], idy[i]) is unique and id_inv is the inverse index
             mapping obtained by setting return_inverse=True.

        xyz: Coordinate grid to compute profile on.

        dx: Factor to scale by while integrating.
            Since it is a global factor it can contain unit conversions.
            Historically equal to y2K_RJ * dr * da * XMpc / me.

        beam: Beam to convolve by, should be a 2d array.

        argnums: Arguments to evaluate the gradient at.

        re_eval: Array where each element is eather False or a string.
                 If element is a string it will be evaluated and used to
                 set the value of the corresponsinding parameter.

        par_idx: Dictionairy that maps parameter names to indices.

        n_isobeta: Number of isobeta profiles to add.

        n_gnfw: Number of gnfw profiles to add.

        n_gaussian: Number of gaussians to add.

        n_egaussian: Number of eliptical gaussians to add.

        n_uniform: Number of uniform ellipsoids to add.

        n_exponential: Number of exponential ellipsoids to add.

        n_powerlaw: Number of power law ellipsoids to add.

        n_powerlaw_cos: Number of radial power law ellipsoids with angulas cos term to add.

    Returns:

        grad: The gradient of the model with respect to the model parameters.
                Reshaped to be the correct format for Minkasi.

        pred: The isobeta model with the specified substructure.
    """
    idx = tod.info["idx"]
    idy = tod.info["idy"]

    for i, re in enumerate(re_eval):
        if re is False:
            continue
        params[i] = eval(re)

    pred, grad = model_tod_grad(
        xyz,
        n_isobeta,
        n_gnfw,
        n_gaussian,
        n_egaussian,
        n_uniform,
        n_exponential,
        n_powerlaw,
        n_powerlaw_cos,
        dx,
        beam,
        idx,
        idy,
        tuple(argnums + ARGNUM_SHIFT),
        *params,
    )

    pred = jax.device_get(pred)
    grad = jax.device_get(grad)

    if "id_inv" in tod.info:
        id_inv = tod.info["id_inv"]
        shape = tod.info["dx"].shape
        pred = pred[id_inv].reshape(shape)
        grad = grad[:, id_inv].reshape((len(grad),) + shape)

    return grad, pred


<<<<<<< HEAD
# @partial(
#    jax.jit,
#    static_argnums=(1, 2, 3, 4, 5, 6, 7, 8, 9),
# )
=======
@partial(
    jax.jit,
    static_argnums=(1, 2, 3, 4, 5, 6, 7, 8, 9),
)
>>>>>>> 6b7c53a3
def model(
    xyz,
    n_isobeta,
    n_gnfw,
    n_gaussian,
    n_egaussian,
    n_uniform,
    n_exponential,
    n_powerlaw,
    n_powerlaw_cos,
    dx,
    beam,
    *params,
):
    """
    Generically create models with substructure.

    Arguments:

        xyz: Coordinate grid to compute profile on.

        n_isobeta: Number of isobeta profiles to add.

        n_gnfw: Number of gnfw profiles to add.

        n_gaussian: Number of gaussians to add.

        n_egaussian: Number of eliptical gaussians to add.

        n_uniform: Number of uniform ellipsoids to add.

        n_exponential: Number of exponential ellipsoids to add.

        n_powerlaw: Number of power law ellipsoids to add.

        n_powerlaw_cos: Number of radial power law ellipsoids with angulas cos term to add.

        dx: Factor to scale by while integrating.
            Since it is a global factor it can contain unit conversions.
            Historically equal to y2K_RJ * dr * da * XMpc / me.

        beam: Beam to convolve by, should be a 2d array.

        params: 1D array of model parameters.

    Returns:

        model: The model with the specified substructure evaluated on the grid.
    """
    params = jnp.array(params)
    params = jnp.ravel(params)  # Fixes strange bug with params having dim (1,n)
    isobetas = jnp.zeros((1, 1), dtype=float)
    gnfws = jnp.zeros((1, 1), dtype=float)
    gaussians = jnp.zeros((1, 1), dtype=float)
    egaussians = jnp.zeros((1, 1), dtype=float)
    uniforms = jnp.zeros((1, 1), dtype=float)
    exponentials = jnp.zeros((1, 1), dtype=float)
    powerlaws = jnp.zeros((1, 1), dtype=float)
    powerlaw_coses = jnp.zeros((1, 1), dtype=float)

    start = 0
    if n_isobeta:
        delta = n_isobeta * N_PAR_ISOBETA
        isobetas = params[start : start + delta].reshape((n_isobeta, N_PAR_ISOBETA))
        start += delta
    if n_gnfw:
        delta = n_gnfw * N_PAR_GNFW
        gnfws = params[start : start + delta].reshape((n_gnfw, N_PAR_GNFW))
        start += delta
    if n_gaussian:
        delta = n_gaussian * N_PAR_GAUSSIAN
        gaussians = params[start : start + delta].reshape((n_gaussian, N_PAR_GAUSSIAN))
        start += delta
    if n_egaussian:
        delta = n_egaussian * N_PAR_EGAUSSIAN
        egaussians = params[start : start + delta].reshape(
            (n_egaussian, N_PAR_EGAUSSIAN)
        )
        start += delta
    if n_uniform:
        delta = n_uniform * N_PAR_UNIFORM
        uniforms = params[start : start + delta].reshape((n_uniform, N_PAR_UNIFORM))
        start += delta
    if n_exponential:
        delta = n_exponential * N_PAR_EXPONENTIAL
        exponentials = params[start : start + delta].reshape(
            (n_exponential, N_PAR_EXPONENTIAL)
        )
        start += delta
    if n_powerlaw:
        delta = n_powerlaw * N_PAR_POWERLAW
        powerlaws = params[start : start + delta].reshape((n_powerlaw, N_PAR_POWERLAW))
        start += delta
    if n_powerlaw_cos:
        delta = n_powerlaw_cos * N_PAR_POWERLAW
        powerlaw_coses = params[start : start + delta].reshape(
            (n_powerlaw_cos, N_PAR_POWERLAW)
        )
        start += delta

    pressure = jnp.zeros((xyz[0].shape[1], xyz[1].shape[0], xyz[2].shape[2]))
    for i in range(n_isobeta):
        pressure = jnp.add(pressure, isobeta(*isobetas[i], xyz))

    for i in range(n_gnfw):
        pressure = jnp.add(pressure, gnfw(*gnfws[i], xyz))

    for i in range(n_egaussian):
        pressure = jnp.add(pressure, egaussian(*egaussians[i], xyz))

    for i in range(n_uniform):
        pressure = add_uniform(pressure, xyz, *uniforms[i])

    for i in range(n_exponential):
        pressure = add_exponential(pressure, xyz, *exponentials[i])

    for i in range(n_powerlaw):
        pressure = add_powerlaw(pressure, xyz, *powerlaws[i])

    for i in range(n_powerlaw_cos):
        pressure = add_powerlaw_cos(pressure, xyz, *powerlaw_coses[i])

    # Integrate along line of site
    ip = jnp.trapz(pressure, dx=dx, axis=-1)

    bound0, bound1 = int((ip.shape[0] - beam.shape[0]) / 2), int(
        (ip.shape[1] - beam.shape[1]) / 2
    )
    beam = jnp.pad(
        beam,
        (
            (bound0, ip.shape[0] - beam.shape[0] - bound0),
            (bound1, ip.shape[1] - beam.shape[1] - bound1),
        ),
    )

    ip = fft_conv(ip, beam)

    for i in range(n_gaussian):
        ip = jnp.add(ip, gaussian(*gaussians[i], xyz))
<<<<<<< HEAD

    return ip


# @partial(
#    jax.jit,
#    static_argnums=(1, 2, 3, 4, 5, 6, 7, 8, 9),
# )
def model_tod(
    xyz,
    n_isobeta,
    n_gnfw,
    n_gaussian,
    n_egaussian,
    n_uniform,
    n_exponential,
    n_powerlaw,
    n_powerlaw_cos,
    dx,
    beam,
    idx,
    idy,
    *params,
):
    """
    A wrapper around model that unwraps it into a TOD.
    Only the additional arguments are described here, see model for the others.
    Note that the additional arguments are passed **before** the *params argument.

    Arguments:

        idx: RA TOD in units of pixels.
             Should have Dec stretch applied.

        idy: Dec TOD in units of pixels.

    Returns:

        model: The model with the specified substructure.
               Has the same shape as idx.
    """
    ip = model(
        xyz,
        n_isobeta,
        n_gnfw,
        n_gaussian,
        n_egaussian,
        n_uniform,
        n_exponential,
        n_powerlaw,
        n_powerlaw_cos,
        dx,
        beam,
        *params,
    )

=======
    
>>>>>>> 6b7c53a3
    model_out = ip.at[idy.ravel(), idx.ravel()].get(mode="fill", fill_value=0)
    return model_out.reshape(idx.shape)


# @partial(
#    jax.jit,
#    static_argnums=(1, 2, 3, 4, 5, 6, 7, 8, 9, 11),
# )
def model_grad(
    xyz,
    n_isobeta,
    n_gnfw,
    n_gaussian,
    n_egaussian,
    n_uniform,
    n_exponential,
    n_powerlaw,
    n_powerlaw_cos,
    dx,
    beam,
    argnums,
    *params,
):
    """
    A wrapper around model that also returns the gradients of the model.
    Only the additional arguments are described here, see model for the others.
    Note that the additional arguments are passed **before** the *params argument.

    Arguments:

        argnums: The arguments to evaluate the gradient at

        params: 1D array of model parameters.

    Returns:

        model: The model with the specified substructure.

        grad: The gradient of the model with respect to the model parameters.
    """
    pred = model(
        xyz,
        n_isobeta,
        n_gnfw,
        n_gaussian,
        n_egaussian,
        n_uniform,
        n_exponential,
        n_powerlaw,
        n_powerlaw_cos,
        dx,
        beam,
        *params,
    )

    grad = jax.jacfwd(model, argnums=argnums)(
        xyz,
        n_isobeta,
        n_gnfw,
        n_gaussian,
        n_egaussian,
        n_uniform,
        n_exponential,
        n_powerlaw,
        n_powerlaw_cos,
        dx,
        beam,
        *params,
    )
    grad_padded = jnp.zeros((len(params),) + pred.shape)
    grad_padded = grad_padded.at[jnp.array(argnums) - ARGNUM_SHIFT].set(jnp.array(grad))

    return pred, grad_padded


# @partial(
#    jax.jit,
#    static_argnums=(1, 2, 3, 4, 5, 6, 7, 8, 9, 13),
# )
def model_tod_grad(
    xyz,
    n_isobeta,
    n_gnfw,
    n_gaussian,
    n_egaussian,
    n_uniform,
    n_exponential,
    n_powerlaw,
    n_powerlaw_cos,
    dx,
    beam,
    idx,
    idy,
    argnums,
    *params,
):
    """
    A wrapper around model_tod that also returns the gradients of the model.
    Only the additional arguments are described here, see model for the others.
    Note that the additional arguments are passed **before** the *params argument.

    Arguments:

        idx: RA TOD in units of pixels.
             Should have Dec stretch applied.

        idy: Dec TOD in units of pixels.

        argnums: The arguments to evaluate the gradient at

    Returns:

        model: The model with the specified substructure.

        grad: The gradient of the model with respect to the model parameters.
    """
    pred = model_tod(
        xyz,
        n_isobeta,
        n_gnfw,
        n_gaussian,
        n_egaussian,
        n_uniform,
        n_exponential,
        n_powerlaw,
        n_powerlaw_cos,
        dx,
        beam,
        idx,
        idy,
        *params,
    )

    grad = jax.jacfwd(model_tod, argnums=argnums)(
        xyz,
        n_isobeta,
        n_gnfw,
        n_gaussian,
        n_egaussian,
        n_uniform,
        n_exponential,
        n_powerlaw,
        n_powerlaw_cos,
        dx,
        beam,
        idx,
        idy,
        *params,
    )
    grad_padded = jnp.zeros((len(params),) + pred.shape)
    grad_padded = grad_padded.at[jnp.array(argnums) - ARGNUM_SHIFT].set(jnp.array(grad))

    return pred, grad_padded<|MERGE_RESOLUTION|>--- conflicted
+++ resolved
@@ -142,17 +142,10 @@
     return grad, pred
 
 
-<<<<<<< HEAD
-# @partial(
-#    jax.jit,
-#    static_argnums=(1, 2, 3, 4, 5, 6, 7, 8, 9),
-# )
-=======
 @partial(
     jax.jit,
     static_argnums=(1, 2, 3, 4, 5, 6, 7, 8, 9),
 )
->>>>>>> 6b7c53a3
 def model(
     xyz,
     n_isobeta,
@@ -293,7 +286,6 @@
 
     for i in range(n_gaussian):
         ip = jnp.add(ip, gaussian(*gaussians[i], xyz))
-<<<<<<< HEAD
 
     return ip
 
@@ -350,9 +342,6 @@
         *params,
     )
 
-=======
-    
->>>>>>> 6b7c53a3
     model_out = ip.at[idy.ravel(), idx.ravel()].get(mode="fill", fill_value=0)
     return model_out.reshape(idx.shape)
 
