--- conflicted
+++ resolved
@@ -8,21 +8,15 @@
 import jax.numpy as jnp
 
 from .structure import (
-<<<<<<< HEAD
     isobeta,
     gnfw,
     gaussian,
     egaussian,
     add_uniform,
-=======
->>>>>>> ebd3bf85
     add_exponential,
     add_powerlaw,
     add_powerlaw_cos,
     add_uniform,
-    gaussian,
-    gnfw,
-    isobeta,
 )
 from .utils import fft_conv
 
@@ -37,11 +31,7 @@
 N_PAR_EXPONENTIAL = 14
 N_PAR_POWERLAW = 11
 
-<<<<<<< HEAD
 ARGNUM_SHIFT = 13
-=======
-ARGNUM_SHIFT = 12
->>>>>>> ebd3bf85
 
 
 def helper(
